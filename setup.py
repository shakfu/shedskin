from setuptools import setup, Command
import pathlib

root = pathlib.Path(__file__).parent.resolve()

LONG_DESCRIPTION = (root / "README.rst").read_text(
    encoding="utf-8")

setup(
    name="shedskin",
    version="0.9.7",
    description="Shed Skin is a restricted-Python-to-C++ compiler.",
    long_description=LONG_DESCRIPTION,
    long_description_content_type="text/x-rst",
    url="https://shedskin.github.io/",
    author="Mark Dufour and contributors",
    classifiers=[
        "Development Status :: 4 - Beta",
        "Intended Audience :: Developers",
        "Topic :: Software Development :: Compilers",
        "Topic :: Software Development :: Build Tools",
        "Topic :: Software Development :: Libraries :: Python Modules",
        "License :: OSI Approved :: GNU General Public License v3 (GPLv3)",
        "Programming Language :: Python :: 3",
    ],
    keywords="compiler, translator, cpp, extension",
    packages=['shedskin'],
    python_requires=">=3.8, <4",
    install_requires=[
        #'conan==1.59.0',
    ],
    extras_require={
        # "dev": ["check-manifest"],
        "test": ["pytest", "tox"],
    },
    package_data={
        'shedskin': [
            'lib/*.cpp', 
            'lib/*.hpp',
            'lib/builtin/*.cpp',
            'lib/builtin/*.hpp',
            'lib/*.py',
            'lib/os/*.cpp',
            'lib/os/*.hpp',
            'lib/os/*.py',
            'FLAGS*',
            'illegal',
            'templates/cpp/*.cpp.tpl',
<<<<<<< HEAD
            'resources/cmake/*.cmake',
            'resources/cmake/*.txt',
=======
            'resources/cmake/modular/*.cmake',
            'resources/cmake/modular/*.txt',
            'resources/cmake/single/*.cmake',
            'resources/cmake/single/*.txt',
>>>>>>> c7929e5f
            'resources/illegal/illegal.txt',
            'resources/conan/*.txt',
        ]
    },
    entry_points={
        "console_scripts": [
            "shedskin=shedskin.__main__:run",
        ],
    },
    project_urls={
        "Homepage": "https://shedskin.github.io",
        "Bug Reports": "https://github.com/shedskin/shedskin/issues",
        "Source": "https://github.com/shedskin/shedskin",
        "Documentation": "https://shedskin.readthedocs.io",
    },
)<|MERGE_RESOLUTION|>--- conflicted
+++ resolved
@@ -46,15 +46,8 @@
             'FLAGS*',
             'illegal',
             'templates/cpp/*.cpp.tpl',
-<<<<<<< HEAD
             'resources/cmake/*.cmake',
             'resources/cmake/*.txt',
-=======
-            'resources/cmake/modular/*.cmake',
-            'resources/cmake/modular/*.txt',
-            'resources/cmake/single/*.cmake',
-            'resources/cmake/single/*.txt',
->>>>>>> c7929e5f
             'resources/illegal/illegal.txt',
             'resources/conan/*.txt',
         ]
