"""
*** SHED SKIN Python-to-C++ Compiler ***
Copyright 2005-2024 Mark Dufour and contributors; License GNU GPL version 3 (See LICENSE)

cpp.py: output C++ code

output equivalent C++ code, using templates and virtuals to support data and OO polymorphism.

class GenerateVisitor: inherits visitor pattern from ast_utils.BaseNodeVisitor,
to recursively generate C++ code for each syntactical Python construct.

The constraint graph, with inferred types, is first 'merged' back to program
dimensions (gx.merged_inh).

"""
import ast
import os
import string
import struct
import textwrap
import functools
from pathlib import Path

from . import ast_utils
from . import error
from . import extmod
from . import infer
from . import makefile
from . import python
from . import typestr
from . import virtual

from typing import TYPE_CHECKING, Optional, List
if TYPE_CHECKING:
    from . import config
    from . import graph


class CPPNamer:
    def __init__(self, gx: 'config.GlobalInfo', gv: 'GenerateVisitor'):
        self.gx = gx
        self.class_names = [cl.ident for cl in self.gx.allclasses]
        self.cpp_keywords = self.gx.cpp_keywords
        self.ss_prefix = self.gx.ss_prefix
        self.name_by_type = {
            str: self.name_str,
            python.Class: self.name_class,
            python.Function: self.name_function,
            python.Variable: self.name_variable,
        }
        self.gv = gv

    def nokeywords(self, name):
        if name in self.cpp_keywords:
            return self.ss_prefix + name
        return name

    def namespace_class(self, cl, add_cl=""):
        module = cl.mv.module
        if module.ident != "builtin" and module != self.gv.module and module.name_list:
            return module.full_path() + "::" + add_cl + self.name(cl)
        else:
            return add_cl + self.name(cl)

    def name(self, obj):
        get_name = self.name_by_type[type(obj)]
        name = get_name(obj)

        return self.nokeywords(name)

    def name_variable(self, var: python.Variable):
        if var.masks_global():
            return "_" + var.name
        return self.name_str(var.name)

    def name_function(self, func: python.Function):
        return self.name_str(func.ident)

    def name_class(self, obj: python.Class) -> str:
        return obj.ident

    def name_str(self, name: str) -> str:
        assert self.gx.main_module, "gx.main_module is not set"
        if (
            [x for x in ("init", "add") if name == x + self.gx.main_module.ident]
            or name in self.class_names
            or name + "_" in self.class_names
        ):
            name = "_" + name
        return name


# --- code generation visitor; use type information


class GenerateVisitor(ast_utils.BaseNodeVisitor):
    def __init__(self, gx: 'config.GlobalInfo', module):
        self.gx = gx
        #        self.output_base = module.filename[:-3]
        self.output_base = module.filename.with_suffix("")
        self.out = self.get_output_file(ext=".cpp")
        self.indentation = ""
<<<<<<< HEAD
        self.consts: dict[ast.Constant, str] = {}
=======
        self.consts: dict['ast.Constant', str] = {}
>>>>>>> 71ba0362
        self.mergeinh = self.gx.merged_inh
        self.module = module
        self.mv = module.mv
        self.name = module.ident
        self.filling_consts = False
        self.with_count = 0
        self.bool_wrapper: dict['ast.AST', bool] = {}
        self.namer = CPPNamer(self.gx, self)
        self.extmod = extmod.ExtensionModule(self.gx, self)

    def cpp_name(self, obj):
        return self.namer.name(obj)

    def get_output_file(self, ext=".cpp", mode="w"):
        output_file = Path(self.output_base.with_suffix(ext))
        assert self.gx.module_path
        module_path = Path(self.gx.module_path)
        if self.gx.outputdir:
            outputdir = Path(self.gx.outputdir)
            output_file = outputdir / output_file.relative_to(module_path.parent)
            output_file.parent.mkdir(exist_ok=True)
        return open(output_file, mode)

    # XXX this is too magical
    def insert_consts(self, declare: bool):  # XXX ugly
        if not self.consts:
            return
        self.filling_consts = True

        if declare:
            suffix = ".hpp"
        else:
            suffix = ".cpp"

        with self.get_output_file(ext=suffix, mode="r") as f:
            lines = f.readlines()
        newlines = []
        j = -1
        for i, line in enumerate(lines):
            if line.startswith("namespace ") and "XXX" not in line:  # XXX
                j = i + 1
            newlines.append(line)

            if i == j:
                pairs = []
                done = set()
                for node, name in self.consts.items():
                    if (
                        name not in done
                        and node in self.mergeinh
                        and self.mergeinh[node]
                    ):  # XXX
                        ts = typestr.nodetypestr(
                            self.gx, node, infer.inode(self.gx, node).parent, mv=self.mv
                        )
                        if declare:
                            ts = "extern " + ts
                        pairs.append((ts, name))
                        done.add(name)

                newlines.extend(self.group_declarations(pairs))
                newlines.append("\n")

        newlines2 = []
        j = -1
        for i, line in enumerate(newlines):
            if line.startswith("void __init() {"):
                j = i
            newlines2.append(line)

            if i == j:
                todo = {}
                for node, name in self.consts.items():
                    if name not in todo:
                        todo[int(name[6:])] = node
                todolist = list(todo)
                todolist.sort()
                for number in todolist:
                    if self.mergeinh[todo[number]]:  # XXX
                        name = "const_" + str(number)
                        self.start("    " + name + " = ")
                        if (
                            isinstance(todo[number], ast.Str)
                            and len(todo[number].s.encode("utf-8")) == 1
                        ):
                            self.append("__char_cache[%d]" % ord(todo[number].s))
                        else:
                            self.visit(
                                todo[number], infer.inode(self.gx, todo[number]).parent
                            )
                        newlines2.append(self.line + ";\n")

                newlines2.append("\n")

        with self.get_output_file(ext=suffix, mode="w") as f:
            f.writelines(newlines2)
        self.filling_consts = False

    def insert_extras(self, suffix: str):
        with self.get_output_file(ext=suffix, mode="r") as f:
            lines = f.readlines()
        # lines = open(self.output_base + suffix, 'r').readlines()
        newlines = []
        for line in lines:
            newlines.append(line)
            if suffix == ".cpp" and line.startswith("#include"):
                newlines.extend(self.include_files())
            elif suffix == ".hpp" and line.startswith("using namespace"):
                newlines.extend(self.fwd_class_refs())
        with self.get_output_file(ext=suffix, mode="w") as f:
            f.writelines(newlines)

    def fwd_class_refs(self) -> list[str]:
        lines = []
        for _module in self.module.prop_includes:
            if _module.builtin:
                continue
            for name in _module.name_list:
                lines.append("namespace __%s__ { /* XXX */\n" % name)
            for cl in _module.mv.classes.values():
                lines.append("class %s;\n" % self.cpp_name(cl))
            for name in _module.name_list:
                lines.append("}\n")
        if lines:
            lines.insert(0, "\n")
        return lines

    def include_files(self) -> list[str]:
        # find all (indirect) dependencies
        includes = set()
        includes.add(self.module)
        changed = True
        while changed:
            size = len(includes)
            for module in list(includes):
                includes.update(module.prop_includes)
                includes.update(module.mv.imports.values())
                includes.update(module.mv.fake_imports.values())
            changed = size != len(includes)
        includes = set(i for i in includes if i.ident != "builtin")
        # order by cross-file inheritance dependencies
        for include in includes:
            include.deps = set()
        for include in includes:
            for cl in include.mv.classes.values():
                if cl.bases:
                    module = cl.bases[0].mv.module
                    if module.ident != "builtin" and module != include:
                        include.deps.add(module)
        includes1 = [i for i in includes if i.builtin]
        includes2 = [i for i in includes if not i.builtin]
        includes = includes1 + self.includes_rec(set(includes2))
        return ['#include "%s"\n' % module.include_path() for module in includes]

    def includes_rec(self, includes):  # XXX should be recursive!? ugh
        todo = includes.copy()
        result = []
        while todo:
            for include in todo:
                if not include.deps - set(result):
                    todo.remove(include)
                    result.append(include)
                    break
            else:  # XXX circular dependency warning?
                result.append(todo.pop())
        return result

    # --- group pairs of (type, name) declarations, while paying attention to '*'
    def group_declarations(self, pairs):
        group = {}
        for type, name in pairs:
            group.setdefault(type, []).append(name)
        result = []
        for type, names in group.items():
            names.sort()
            if type.endswith("*"):
                result.append(type + (", *".join(names)) + ";\n")
            else:
                result.append(type + (", ".join(names)) + ";\n")
        return result

    def header_file(self) -> None:
        self.out = self.get_output_file(ext=".hpp")
        self.visit(self.module.ast, True)
        self.out.close()

    def print(self, text: Optional[str]=None) -> None:
        if text is not None:
            print(text, file=self.out)
        else:
            print(file=self.out)

    def output(self, text: str) -> None:
        if text:
            self.print(self.indentation + text)

    def start(self, text: str=None) -> None:
        self.line = self.indentation
        if text:
            self.line += text

    def append(self, text: str) -> None:
        self.line += text

    def eol(self, text: str=None) -> None:
        if text:
            self.append(text)
        if self.line.strip():
            self.print(self.line + ";")

    def indent(self) -> None:
        self.indentation += 4 * " "

    def deindent(self) -> None:
        self.indentation = self.indentation[:-4]

    def visitm(self, *args) -> None:
        func = None
        if args and isinstance(args[-1], (python.Function, python.Class)):
            func = args[-1]
        for arg in args[:-1]:
            if isinstance(arg, str):
                self.append(arg)
            else:
                self.visit(arg, func)

    def connector(self, node, func):
        if typestr.singletype(self.gx, node, python.Module):
            return "::"
        elif typestr.unboxable(self.gx, self.mergeinh[node]):
            return "."
        else:
            return "->"

    def gen_declare_defs(self, vars):
        for name, var in vars:
            if (
                typestr.singletype(self.gx, var, python.Module)
                or var.invisible
                or var.name in {"__exception", "__exception2"}
            ):
                continue
            ts = typestr.nodetypestr(self.gx, var, var.parent, mv=self.mv)
            yield ts, self.cpp_name(var)

    def declare_defs(self, vars, declare):
        pairs = []
        for ts, name in self.gen_declare_defs(vars):
            if declare:
                if "for_in_loop" in ts:  # XXX
                    continue
                ts = "extern " + ts
            pairs.append((ts, name))
        return "".join(self.group_declarations(pairs))

    def get_constant(self, node):
        parent = infer.inode(self.gx, node).parent
        while isinstance(parent, python.Function) and parent.listcomp:  # XXX
            parent = parent.parent
        if isinstance(parent, python.Function) and (
            parent.inherited or not self.inhcpa(parent)
        ):  # XXX
            return
        for other in self.consts:  # XXX use mapping
            if node.s == other.s:
                return self.consts[other]
        self.consts[node] = "const_" + str(len(self.consts))
        return self.consts[node]

    def module_hpp(self, node):
        define = "_".join(self.module.name_list).upper() + "_HPP"
        self.print("#ifndef __" + define)
        self.print("#define __" + define + "\n")

        # --- namespaces
        self.print("using namespace __shedskin__;")
        for n in self.module.name_list:
            self.print("namespace __" + n + "__ {")
        self.print()

        # class declarations
        for child in node.body:
            if isinstance(child, ast.ClassDef):
                cl = python.def_class(self.gx, child.name, mv=self.mv)
                self.print("class " + self.cpp_name(cl) + ";")
        self.print()

        # --- lambda typedefs
        self.func_pointers()

        # globals
        defs = self.declare_defs(list(self.mv.globals.items()), declare=True)
        if defs:
            self.output(defs)
            self.print()

        # --- class definitions
        for child in node.body:
            if isinstance(child, ast.ClassDef):
                self.class_hpp(child)

        # --- defaults
        for type, number in self.gen_defaults():
            self.print("extern %s default_%d;" % (type, number))

        # function declarations
        if self.module != self.gx.main_module:
            self.print("void __init();")
        for child in node.body:
            if isinstance(child, ast.FunctionDef):
                func = self.mv.funcs[child.name]
                if self.inhcpa(func):
                    self.visit_FunctionDef(func.node, declare=True)
        self.print()

        if self.gx.pyextension_product:
            self.print('extern "C" {')
            self.extmod.pyinit_func()
            self.print("}")

        for n in self.module.name_list:
            self.print("} // module namespace")

        self.rich_comparison()

        if self.gx.pyextension_product:
            self.extmod.convert_methods2()

        self.print("#endif")

    def gen_defaults(self):
        for default, (nr, func, func_def_nr) in self.module.mv.defaults.items():
            formal = func.formals[len(func.formals) - len(func.defaults) + func_def_nr]
            var = func.vars[formal]
            yield typestr.typestr(
                self.gx, self.mergeinh[var], func, mv=self.mv
            ), nr  #  + ' ' + ('default_%d;' % nr)

    def init_defaults(self, func):
        for default in func.args.defaults:
            if default in self.mv.defaults:
                nr, func, func_def_nr = self.mv.defaults[default]
                formal = func.formals[
                    len(func.formals) - len(func.defaults) + func_def_nr
                ]
                var = func.vars[formal]
                if self.mergeinh[var]:
                    ts = [
                        t
                        for t in self.mergeinh[default]
                        if isinstance(t[0], python.Function)
                    ]
                    if not ts or [t for t in ts if infer.called(t[0])]:
                        self.start("default_%d = " % nr)
                        self.impl_visit_conv(default, self.mergeinh[var], None)
                        self.eol()

    def rich_comparison(self):
        cmp_cls, lt_cls, gt_cls, le_cls, ge_cls = [], [], [], [], []
        for cl in self.mv.classes.values():
            if "__cmp__" not in cl.funcs and [
                f for f in ("__eq__", "__lt__", "__gt__") if f in cl.funcs
            ]:
                cmp_cls.append(cl)
            if "__lt__" not in cl.funcs and "__gt__" in cl.funcs:
                lt_cls.append(cl)
            if "__gt__" not in cl.funcs and "__lt__" in cl.funcs:
                gt_cls.append(cl)
            if "__le__" not in cl.funcs and "__ge__" in cl.funcs:
                le_cls.append(cl)
            if "__ge__" not in cl.funcs and "__le__" in cl.funcs:
                ge_cls.append(cl)
        if cmp_cls or lt_cls or gt_cls or le_cls or ge_cls:
            self.print("namespace __shedskin__ { /* XXX */")
            for cl in cmp_cls:
                t = "__%s__::%s *" % (self.mv.module.ident, self.cpp_name(cl))
                self.print("template<> inline __ss_int __cmp(%sa, %sb) {" % (t, t))
                self.print("    if (!a) return -1;")
                if "__eq__" in cl.funcs:
                    self.print("    if(a->__eq__(b)) return 0;")
                if "__lt__" in cl.funcs:
                    self.print("    return (a->__lt__(b))?-1:1;")
                elif "__gt__" in cl.funcs:
                    self.print("    return (a->__gt__(b))?1:-1;")
                else:
                    self.print("    return __cmp<void *>(a, b);")
                self.print("}")
            self.rich_compare(lt_cls, "lt", "gt")
            self.rich_compare(gt_cls, "gt", "lt")
            self.rich_compare(le_cls, "le", "ge")
            self.rich_compare(ge_cls, "ge", "le")
            self.print("}")

    def rich_compare(self, cls, msg, fallback_msg):
        for cl in cls:
            t = "__%s__::%s *" % (self.mv.module.ident, self.cpp_name(cl))
            self.print("template<> inline __ss_bool __%s(%sa, %sb) {" % (msg, t, t))
            # print >>self.out, '    if (!a) return -1;' # XXX check
            self.print("    return b->__%s__(a);" % fallback_msg)
            self.print("}")

    def module_cpp(self, node):
        self.print('#include "builtin.hpp"\n')

        # --- comments
        doc = ast.get_docstring(node)
        if doc:
            self.do_comment(doc)
            self.print()

        # --- namespace fun
        for n in self.module.name_list:
            self.print("namespace __" + n + "__ {")
        self.print()

        for child in node.body:
            if isinstance(child, ast.ImportFrom) and child.module not in ("__future__", "typing"):
                module = self.gx.from_module[child]
                using = "using " + module.full_path() + "::"
                for name, pseudonym in [(n.name, n.asname) for n in child.names]:
                    pseudonym = pseudonym or name
                    if name == "*":
                        for func in module.mv.funcs.values():
                            if func.cp or module.builtin:
                                self.print(using + self.cpp_name(func) + ";")
                        for cl in module.mv.classes.values():
                            self.print(using + self.cpp_name(cl) + ";")
                    elif pseudonym not in self.module.mv.globals:
                        if name in module.mv.funcs:
                            func = module.mv.funcs[name]
                            if func.cp or module.builtin:
                                self.print(using + self.cpp_name(func) + ";")
                        else:
                            self.print(using + self.namer.nokeywords(name) + ";")
        self.print()

        # --- globals
        defs = self.declare_defs(list(self.mv.globals.items()), declare=False)
        if defs:
            self.output(defs)
            self.print()

        # --- defaults
        for type_, number in self.gen_defaults():
            self.print(f"{type_} default_{number};")

        # --- declarations
        self.listcomps = {}
        for listcomp, lcfunc, func in self.mv.listcomps:
            self.listcomps[listcomp] = (lcfunc, func)
        self.do_listcomps(True)
        self.do_lambdas(True)
        self.print()

        # --- definitions
        self.do_listcomps(False)
        self.do_lambdas(False)
        for child in node.body:
            if isinstance(child, ast.ClassDef):
                self.class_cpp(child)
            elif isinstance(child, ast.FunctionDef):
                self.do_comments(child)
                self.visit(child)

        # --- __init
        self.output("void __init() {")
        self.indent()
        if self.module == self.gx.main_module and not self.gx.pyextension_product:
            self.output('__name__ = new str("__main__");\n')
        else:
            self.output('__name__ = new str("%s");\n' % self.module.ident)

        for child in node.body:
            if isinstance(child, ast.FunctionDef):
                self.init_defaults(child)
            elif isinstance(child, ast.ClassDef):
                for child2 in child.body:
                    if isinstance(child2, ast.FunctionDef):
                        self.init_defaults(child2)
                if child.name in self.mv.classes:
                    cl = self.mv.classes[child.name]
                    self.output("cl_" + cl.ident + ' = new class_("%s");' % (cl.ident))
                    if cl.parent.static_nodes:
                        self.output("%s::__static__();" % self.cpp_name(cl))

            elif isinstance(child, ast.ImportFrom) and child.module not in ("__future__", "typing"):
                module = self.gx.from_module[child]
                for name, pseudonym in [(n.name, n.asname) for n in child.names]:
                    pseudonym = pseudonym or name
                    if name == "*":
                        for var in module.mv.globals.values():
                            if (
                                not var.invisible
                                and not var.imported
                                and not var.name.startswith("__")
                                and infer.var_types(self.gx, var)
                            ):
                                self.start(
                                    self.namer.nokeywords(var.name)
                                    + " = "
                                    + module.full_path()
                                    + "::"
                                    + self.namer.nokeywords(var.name)
                                )
                                self.eol()
                    elif pseudonym in self.module.mv.globals and not [
                        t
                        for t in infer.var_types(
                            self.gx, self.module.mv.globals[pseudonym]
                        )
                        if isinstance(t[0], python.Module)
                    ]:
                        self.start(
                            self.namer.nokeywords(pseudonym)
                            + " = "
                            + module.full_path()
                            + "::"
                            + self.namer.nokeywords(name)
                        )
                        self.eol()

            else:
                self.do_comments(child)
                self.visit(child)

        self.deindent()
        self.output("}\n")

        # --- close namespace
        for n in self.module.name_list:
            self.print("} // module namespace")
        self.print()

        # --- c++ main/extension module setup
        if self.gx.pyextension_product:
            self.extmod.do_extmod()
        if self.module == self.gx.main_module:
            self.do_main()

    def visit_Expr(self, node, func=None):
        if not isinstance(node.value, ast.Str):
            self.start("")
            self.visit(node.value, func)
            self.eol()

    def visit_NamedExpr(self, node, func=None):
        self.visitm("(", node.target.id, "=", node.value, ")", func)

    def visit_Import(self, node, func=None):
        pass

    def visit_ImportFrom(self, node, func=None):
        pass

    def visit_Module(self, node, declare=False):
        if declare:
            self.module_hpp(node)
        else:
            self.module_cpp(node)

    def do_main(self):
        modules = self.gx.modules.values()
        if any(module.builtin and module.ident == "sys" for module in modules):
            self.print("int main(int __ss_argc, char **__ss_argv) {")
        else:
            self.print("int main(int, char **) {")
        self.do_init_modules()
        self.print("    __shedskin__::__start(__%s__::__init);" % self.module.ident)
        self.print("}")

    def do_init_modules(self, extmod=False):
        self.print("    __shedskin__::__init();")
        for module in sorted(self.gx.modules.values(), key=lambda x: x.import_order):
            if module != self.gx.main_module and module.ident != "builtin":
                if module.ident == "sys":
                    if self.gx.pyextension_product:
                        self.print("    __sys__::__init(0, 0);")
                    else:
                        self.print("    __sys__::__init(__ss_argc, __ss_argv);")
                else:
                    if extmod and not module.builtin:
                        self.print(
                            "    "
                            + module.full_path()
                            + "::PyInit_%s();" % "_".join(module.name_list)
                        )
                    self.print("    " + module.full_path() + "::__init();")

    def do_comment(self, s):
        if not s:
            return
        s = s.encode('ascii', 'ignore').decode('ascii') # TODO
        doc = s.replace("/*", "//").replace("*/", "//").split("\n")
        self.output("/**")
        if doc[0].strip():
            self.output(doc[0])
        rest = textwrap.dedent("\n".join(doc[1:])).splitlines()
        for line in rest:
            self.output(line)
        self.output("*/")

    def do_comments(self, child):
        pass
#        if child in self.gx.comments:
#            for n in self.gx.comments[child]:
#                self.do_comment(n)

    def visit_Continue(self, node, func=None):
        self.output("continue;")

    def visit_With(self, node, func=None):
        def handle_with_vars(var):
            if isinstance(var, ast.Name):
                return [var.id]
            elif isinstance(var, (ast.List, ast.Tuple)):
                result = []
                for elt in var.elts:
                    result.extend(handle_with_vars(elt))

        orig = node
        if hasattr(node, "items"):
            node = node.items[0]

        self.start()
        if node.optional_vars:
            self.visitm("WITH_VAR(", node.context_expr, ",", node.optional_vars, func)
        else:
            self.visitm("WITH(", node.context_expr, func)
        self.append(",%d)" % self.with_count)
        self.with_count += 1
        self.print(self.line)
        self.indent()
        self.mv.current_with_vars.append(handle_with_vars(node.optional_vars))
        for child in orig.body:
            self.visit(child, func)
        self.mv.current_with_vars.pop()
        self.deindent()
        self.output("END_WITH")

    def visit_While(self, node, func=None):
        self.print()
        if node.orelse:
            self.output("%s = 0;" % self.mv.tempcount[node.orelse[0]])

        self.start("while (")
        self.bool_test(node.test, func)
        self.append(") {")
        self.print(self.line)
        self.indent()
        self.gx.loopstack.append(node)
        for child in node.body:
            self.visit(child, func)
        self.gx.loopstack.pop()
        self.deindent()
        self.output("}")

        if node.orelse:
            self.output(
                "if (!%s) {" % self.mv.tempcount[node.orelse[0]]
            )
            self.indent()
            for child in node.orelse:
                self.visit(child, func)
            self.deindent()
            self.output("}")

    def copy_method(self, cl, name, declare):
        class_name = self.cpp_name(cl)
        header = class_name + " *"
        if not declare:
            header += class_name + "::"
        header += name + "("
        self.start(header)
        if name == "__deepcopy__":
            self.append("dict<void *, pyobj *> *memo")
        self.append(")")
        if not declare:
            self.print(self.line + " {")
            self.indent()
            self.output(class_name + " *c = new " + class_name + "();")
            if name == "__deepcopy__":
                self.output("memo->__setitem__(this, c);")
            for var in cl.vars.values():
                if (
                    not var.invisible
                    and var in self.gx.merged_inh
                    and self.gx.merged_inh[var]
                ):
                    varname = self.cpp_name(var)
                    if name == "__deepcopy__":
                        self.output("c->%s = __deepcopy(%s);" % (varname, varname))
                    else:
                        self.output("c->%s = %s;" % (varname, varname))
            self.output("return c;")
            self.deindent()
            self.output("}\n")
        else:
            self.eol()

    def copy_methods(self, cl, declare):
        if cl.has_copy:
            self.copy_method(cl, "__copy__", declare)
        if cl.has_deepcopy:
            self.copy_method(cl, "__deepcopy__", declare)

    def class_hpp(self, node):
        cl = self.mv.classes[node.name]
        self.output("extern class_ *cl_" + cl.ident + ";")

        # --- header
        clnames = [self.namer.namespace_class(b) for b in cl.bases]
        if not clnames:
            clnames = ["pyobj"]
            if "__iter__" in cl.funcs:  # XXX get return type of 'next'
                ts = typestr.nodetypestr(
                    self.gx, cl.funcs["__iter__"].retnode.thing, mv=self.mv
                )
                if ts.startswith("__iter<"):
                    ts = ts[ts.find("<") + 1 : ts.find(">")]
                    clnames = ["pyiter<%s>" % ts]  # XXX use iterable interface
            if "__call__" in cl.funcs:
                callfunc = cl.funcs["__call__"]
                r_typestr = typestr.nodetypestr(
                    self.gx, callfunc.retnode.thing, mv=self.mv
                ).strip()
                nargs = len(callfunc.formals) - 1
                argtypes = [
                    typestr.nodetypestr(
                        self.gx, callfunc.vars[callfunc.formals[i + 1]], mv=self.mv
                    ).strip()
                    for i in range(nargs)
                ]
                clnames = ["pycall%d<%s,%s>" % (nargs, r_typestr, ",".join(argtypes))]
        self.output(
            "class "
            + self.cpp_name(cl)
            + " : "
            + ", ".join(["public " + clname for clname in clnames])
            + " {"
        )
        self.do_comment(ast.get_docstring(node))
        self.output("public:")
        self.indent()
        self.class_variables(cl)

        # --- constructor
        need_init = False
        if "__init__" in cl.funcs:
            initfunc = cl.funcs["__init__"]
            if self.inhcpa(initfunc):
                need_init = True

        # --- default constructor
        if need_init:
            self.output(self.cpp_name(cl) + "() {}")
        else:
            self.output(
                self.cpp_name(cl) + "() { this->__class__ = cl_" + cl.ident + "; }"
            )

        # --- init constructor
        if need_init:
            self.func_header(initfunc, declare=True, is_init=True)
            self.indent()
            self.output("this->__class__ = cl_" + cl.ident + ";")
            self.output(
                "__init__("
                + ", ".join(
                    self.cpp_name(initfunc.vars[f]) for f in initfunc.formals[1:]
                )
                + ");"
            )
            self.deindent()
            self.output("}")

        # --- static code
        if cl.parent.static_nodes:
            self.output("static void __static__();")

        # --- methods
        virtual.virtuals(self, cl, True)
        for func in cl.funcs.values():
            if func.node and not (func.ident == "__init__" and func.inherited):
                self.visit_FunctionDef(func.node, cl, True)
        self.copy_methods(cl, True)
        if self.gx.pyextension_product:
            self.extmod.convert_methods(cl, True)

        self.deindent()
        self.output("};\n")

    def class_cpp(self, node):
        cl = self.mv.classes[node.name]
#        if node in self.gx.comments:
#            self.do_comments(node)
#        else:
        self.output("/**\nclass %s\n*/\n" % cl.ident)
        self.output("class_ *cl_" + cl.ident + ";\n")

        # --- methods
        virtual.virtuals(self, cl, False)
        for func in cl.funcs.values():
            if func.node and not (func.ident == "__init__" and func.inherited):
                self.visit_FunctionDef(func.node, cl, False)
        self.copy_methods(cl, False)

        # --- class variable declarations
        if cl.parent.vars:  # XXX merge with visit_Module
            for var in cl.parent.vars.values():
                if var in self.gx.merged_inh and self.gx.merged_inh[var]:
                    self.start(
                        typestr.nodetypestr(self.gx, var, cl.parent, mv=self.mv)
                        + cl.ident
                        + "::"
                        + self.cpp_name(var)
                    )
                    self.eol()
            self.print()

        # --- static init
        if cl.parent.static_nodes:
            self.output("void %s::__static__() {" % self.cpp_name(cl))
            self.indent()
            for node in cl.parent.static_nodes:
                self.visit(node, cl.parent)
            self.deindent()
            self.output("}")
            self.print()

    def class_variables(self, cl):
        # --- class variables
        if cl.parent.vars:
            for var in cl.parent.vars.values():
                if var in self.gx.merged_inh and self.gx.merged_inh[var]:
                    self.output(
                        "static "
                        + typestr.nodetypestr(self.gx, var, cl.parent, mv=self.mv)
                        + self.cpp_name(var)
                        + ";"
                    )
            self.print()

        # --- instance variables
        for var in cl.vars.values():
            if var.invisible:
                continue  # var.name in cl.virtualvars: continue
            # var is masked by ancestor var
            vars = set()
            for ancestor in cl.ancestors():
                vars.update(ancestor.vars)
            if var.name in vars:
                continue
            if var in self.gx.merged_inh and self.gx.merged_inh[var]:
                self.output(
                    typestr.nodetypestr(self.gx, var, cl, mv=self.mv)
                    + self.cpp_name(var)
                    + ";"
                )

        if [v for v in cl.vars if not v.startswith("__")]:
            self.print()

    def nothing(self, types):
        if python.def_class(self.gx, "complex") in (t[0] for t in types):
            return "mcomplex(0.0, 0.0)"
        elif python.def_class(self.gx, "bool_") in (t[0] for t in types):
            return "False"
        else:
            return "0"

    def inhcpa(self, func):
        return infer.called(func) or (
            func in self.gx.inheritance_relations
            and [1 for f in self.gx.inheritance_relations[func] if infer.called(f)]
        )

    def visit_Slice(self, node, func=None):
        assert False, "visit_Slice should never be called"
        if type(node.ctx) == ast.Del:
            self.start()
            self.visit(infer.inode(self.gx, node.expr).fakefunc, func)
            self.eol()
        else:
            self.visit(infer.inode(self.gx, node.expr).fakefunc, func)

    def visit_Lambda(self, node, parent=None):
        self.append(self.mv.lambdaname[node])

    def subtypes(self, types, varname):
        subtypes = set()
        for t in types:
            if isinstance(t[0], python.Class):
                var = t[0].vars.get(varname)
                if var and (var, t[1], 0) in self.gx.cnode:  # XXX yeah?
                    subtypes.update(self.gx.cnode[var, t[1], 0].types())
        return subtypes

    def bin_tuple(self, types):
        for t in types:
            if isinstance(t[0], python.Class) and t[0].ident == "tuple2":
                var1 = t[0].vars.get("first")
                var2 = t[0].vars.get("second")
                if var1 and var2:
                    if (var1, t[1], 0) in self.gx.cnode and (
                        var2,
                        t[1],
                        0,
                    ) in self.gx.cnode:
                        if (
                            self.gx.cnode[var1, t[1], 0].types()
                            != self.gx.cnode[var2, t[1], 0].types()
                        ):
                            return True
        return False

    def instance_new(self, node, argtypes):
        if argtypes is None:
            argtypes = self.gx.merged_inh[node]
        ts = typestr.typestr(self.gx, argtypes, mv=self.mv)
        if ts.startswith("pyseq") or ts.startswith("pyiter"):  # XXX
            argtypes = self.gx.merged_inh[node]
        ts = typestr.typestr(self.gx, argtypes, mv=self.mv)
        self.append("(new " + ts[:-2] + "(")
        return argtypes

    def visit_Dict(self, node, func=None, argtypes=None):
        argtypes = self.instance_new(node, argtypes)
        if node.keys:
            self.append(str(len(node.keys)) + ", ")
        ts_key = typestr.typestr(self.gx, self.subtypes(argtypes, "unit"), mv=self.mv)
        ts_value = typestr.typestr(
            self.gx, self.subtypes(argtypes, "value"), mv=self.mv
        )
        items = list(zip(node.keys, node.values))
        for key, value in items:
            if ts_key == ts_value:
                self.visitm("(new tuple<%s>(2," % ts_key, func)
            else:
                self.visitm("(new tuple2<%s, %s>(2," % (ts_key, ts_value), func)
            type_child = self.subtypes(argtypes, "unit")
            self.impl_visit_conv(key, type_child, func)
            self.append(",")
            type_child = self.subtypes(argtypes, "value")
            self.impl_visit_conv(value, type_child, func)
            self.append("))")
            if (key, value) != items[-1]:
                self.append(",")
        self.append("))")

    def visit_Set(self, node, func=None, argtypes=None):
        self.visit_tuple_list(node, func, argtypes)

    def visit_tuple_list(self, node, func=None, argtypes=None):
        if isinstance(func, python.Class):  # XXX
            func = None
        argtypes = self.instance_new(node, argtypes)
        children = list(node.elts)
        if children:
            self.append(str(len(children)) + ",")
        if len(children) >= 2 and self.bin_tuple(argtypes):  # XXX >=2?
            type_child = self.subtypes(argtypes, "first")
            self.impl_visit_conv(children[0], type_child, func)
            self.append(",")
            type_child = self.subtypes(argtypes, "second")
            self.impl_visit_conv(children[1], type_child, func)
        else:
            for child in children:
                type_child = self.subtypes(argtypes, "unit")
                self.impl_visit_conv(child, type_child, func)
                if child != children[-1]:
                    self.append(",")
        self.append("))")

    def visit_Tuple(self, node, func=None, argtypes=None):
        if type(node.ctx) == ast.Load:
            if len(node.elts) > 2:
                types = set()
                for child in node.elts:
                    types.update(self.mergeinh[child])
                # typestr.typestr(
                #     self.gx, types, node=child, tuple_check=True, mv=self.mv
                # )
            self.visit_tuple_list(node, func, argtypes)
        elif type(node.ctx) == ast.Store:
            assert False
        elif type(node.ctx) == ast.Del:
            assert False
        else:
            error.error(
                "unknown ctx type for Tuple, " + str(type(node.ctx)),
                self.gx,
                node,
                mv=self.mv,
            )

    def visit_List(self, node, func=None, argtypes=None):
        if type(node.ctx) == ast.Load:
            self.visit_tuple_list(node, func, argtypes)
        elif type(node.ctx) == ast.Store:
            assert False
        elif type(node.ctx) == ast.Del:
            assert False
        else:
            error.error(
                "unknown ctx type for ast.List, " + str(type(node.ctx)),
                self.gx,
                node,
                mv=self.mv,
            )

    def visit_Assert(self, node, func=None):
        self.start("ASSERT(")
        self.visitm(node.test, ", ", func)
        if node.msg:
            self.visit(node.msg, func)
        else:
            self.append("0")
        self.eol(")")

    def visit_Raise(self, node, func=None):
        if hasattr(node, "exc"):
            exc = node.exc
        else:  # py2
            exc = node.type

        cl = None  # XXX sep func
        t = [t[0] for t in self.mergeinh[exc]]
        if len(t) == 1:
            cl = t[0]
        self.start("throw (")

        # --- raise class [, constructor args]
        if isinstance(exc, ast.Name) and not python.lookup_var(
            exc.id, func, self.mv
        ):  # XXX python.lookup_class
            self.append("new %s(" % exc.id)
            if (
                hasattr(node, "inst") and node.inst
            ):  # XXX what was this for, seems untested also
                if isinstance(node.inst, ast.Tuple) and node.inst.elts:
                    for n in node.inst.elts:
                        self.visit(n, func)
                        if n != node.inst.elts[-1]:
                            self.append(", ")  # XXX visitcomma(nodes)
                else:
                    self.visit(node.inst, func)
            self.append(")")

        # --- raise instance
        elif (
            isinstance(cl, python.Class)
            and cl.mv.module.ident == "builtin"
            and not [a for a in cl.ancestors_upto(None) if a.ident == "BaseException"]
        ):
            self.append("new Exception()")
        else:
            self.visit(exc, func)
        self.eol(")")

    def visit_Try(self, node, func=None):  # py3
        self.visit_TryExcept(node, func)

    def visit_TryExcept(self, node, func=None):
        # try
        self.start("try {")
        self.print(self.line)
        self.indent()
        if node.orelse:
            self.output("%s = 0;" % self.mv.tempcount[node.orelse[0]])
        for child in node.body:
            self.visit(child, func)
        if node.orelse:
            self.output("%s = 1;" % self.mv.tempcount[node.orelse[0]])
        self.deindent()
        self.start("}")

        # except
        for handler in node.handlers:
            if isinstance(handler.type, ast.Tuple):
                pairs = [(n, handler.name, handler.body) for n in handler.type.elts]
            else:
                pairs = [(handler.type, handler.name, handler.body)]

            for h0, h1, h2 in pairs:
                if isinstance(h0, ast.Name) and h0.id in [
                    "int",
                    "float",
                    "str",
                    "class",
                ]:
                    continue  # XXX python.lookup_class
                elif h0:
                    cl = python.lookup_class(h0, self.mv)
                    assert cl
                    if cl.mv.module.builtin and cl.ident in [
                        "KeyboardInterrupt",
                        "FloatingPointError",
                        "OverflowError",
                        "ZeroDivisionError",
                        "SystemExit",
                    ]:
                        error.error(
                            "system '%s' is not caught" % cl.ident,
                            self.gx,
                            h0,
                            warning=True,
                            mv=self.mv,
                        )
                    arg = self.namer.namespace_class(cl) + " *"
                else:
                    arg = "Exception *"

                if isinstance(h1, str):
                    arg += h1
                elif isinstance(h1, ast.Name):  # py2
                    arg += h1.id

                self.append(" catch (%s) {" % arg)
                self.print(self.line)
                self.indent()
                for child in h2:
                    self.visit(child, func)
                self.deindent()
                self.start("}")
        self.print(self.line)

        # else
        if node.orelse:
            self.output(
                "if(%s) { // else" % self.mv.tempcount[node.orelse[0]]
            )
            self.indent()
            for child in node.orelse:
                self.visit(child, func)
            self.deindent()
            self.output("}")

    def do_fastfor(self, node, qual, quals, iter, func, genexpr):
        if len(qual.iter.args) == 3 and not ast_utils.is_literal(qual.iter.args[2]):
            for arg in qual.iter.args:  # XXX simplify
                if arg in self.mv.tempcount:
                    self.start()
                    self.visitm(self.mv.tempcount[arg], " = ", arg, func)
                    self.eol()
        self.fastfor(qual, iter, func)
        self.forbody(node, quals, iter, func, False, genexpr)

    def impl_visit_temp(self, node, func):  # XXX generalize?
        if node in self.mv.tempcount:
            self.append(self.mv.tempcount[node])
        else:
            self.visit(node, func)

    def fastfor(self, node, assname, func=None):
        # --- for i in range(..) -> for( i=l, u=expr; i < u; i++ ) ..
        ivar, evar = self.mv.tempcount[node.target], self.mv.tempcount[node.iter]
        self.start("FAST_FOR(%s," % assname)

        if len(node.iter.args) == 1:
            self.append("0,")
            self.impl_visit_temp(node.iter.args[0], func)
            self.append(",")
        else:
            self.impl_visit_temp(node.iter.args[0], func)
            self.append(",")
            self.impl_visit_temp(node.iter.args[1], func)
            self.append(",")

        if len(node.iter.args) != 3:
            self.append("1")
        else:
            self.impl_visit_temp(node.iter.args[2], func)
        self.append(",%s,%s)" % (ivar[2:], evar[2:]))
        self.print(self.line)

    def fastenumerate(self, node):
        return ast_utils.is_enumerate(node) and self.only_classes(
            node.iter.args[0], ("tuple", "list", "str_")
        )

    def fastzip2(self, node):
        names = ("tuple", "list")
        return (
            ast_utils.is_zip2(node)
            and self.only_classes(node.iter.args[0], names)
            and self.only_classes(node.iter.args[1], names)
        )

    def fastdictiter(self, node):
        return (
            isinstance(node.iter, ast.Call)
            and ast_utils.is_assign_list_or_tuple(node.target)
            and self.only_classes(node.iter.func, ("dict",))
            and isinstance(node.iter.func, ast.Attribute)
            and node.iter.func.attr == "items"
        )

    def only_classes(self, node, names):
        if node not in self.mergeinh:
            return False
        classes = [python.def_class(self.gx, name, mv=self.mv) for name in names] + [
            python.def_class(self.gx, "none")
        ]
        return not [t for t in self.mergeinh[node] if t[0] not in classes]

    def visit_For(self, node, func=None):
        if isinstance(node.target, ast.Name):
            assname = node.target.id
        elif ast_utils.is_assign_attribute(node.target):
            self.start("")
            self.visit_Attribute(node.target, func)
            assname = self.line.strip()  # XXX yuck
        else:
            assname = self.mv.tempcount[node.target]
        assname = self.cpp_name(assname)
        self.print()
        if node.orelse:
            self.output("%s = 0;" % self.mv.tempcount[node.orelse[0]])
        if ast_utils.is_fastfor(node):
            self.do_fastfor(node, node, None, assname, func, False)
        elif self.fastenumerate(node):
            self.do_fastenumerate(node, func, False)
            self.forbody(node, None, assname, func, True, False)
        elif self.fastzip2(node):
            self.do_fastzip2(node, func, False)
            self.forbody(node, None, assname, func, True, False)
        elif self.fastdictiter(node):
            self.do_fastdictiter(node, func, False)
            self.forbody(node, None, assname, func, True, False)
        else:
            pref, tail = self.forin_preftail(node)
            self.start("FOR_IN%s(%s," % (pref, assname))
            self.visit(node.iter, func)
            self.print(self.line + "," + tail + ")")
            self.forbody(node, None, assname, func, False, False)
        self.print()

    def do_fastzip2(self, node, func, genexpr):
        self.start("FOR_IN_ZIP(")
        left, right = node.target.elts
        self.do_fastzip2_one(left, func)
        self.do_fastzip2_one(right, func)
        self.visitm(node.iter.args[0], ",", node.iter.args[1], ",", func)
        tail1 = (
            self.mv.tempcount[(node, 2)][2:]
            + ","
            + self.mv.tempcount[(node, 3)][2:]
            + ","
        )
        tail2 = (
            self.mv.tempcount[(node.iter)][2:] + "," + self.mv.tempcount[(node, 4)][2:]
        )
        self.print(self.line + tail1 + tail2 + ")")
        self.indent()
        if ast_utils.is_assign_list_or_tuple(left):
            self.tuple_assign(left, self.mv.tempcount[left], func)
        if ast_utils.is_assign_list_or_tuple(right):
            self.tuple_assign(right, self.mv.tempcount[right], func)

    def do_fastzip2_one(self, node, func):
        if ast_utils.is_assign_list_or_tuple(node):
            self.append(self.mv.tempcount[node])
        else:
            self.visit(node, func)
        self.append(",")

    def do_fastenumerate(self, node, func, genexpr):
        if self.only_classes(node.iter.args[0], ("tuple", "list")):
            self.start("FOR_IN_ENUMERATE(")
        else:
            self.start("FOR_IN_ENUMERATE_STR(")
        left, right = node.target.elts
        self.do_fastzip2_one(right, func)
        self.visit(node.iter.args[0], func)
        tail = self.mv.tempcount[(node, 2)][2:] + "," + self.mv.tempcount[node.iter][2:]
        self.print(self.line + "," + tail + ")")
        self.indent()
        self.start()
        self.visitm(left, " = " + self.mv.tempcount[node.iter], func)
        self.eol()
        if ast_utils.is_assign_list_or_tuple(right):
            self.tuple_assign(right, self.mv.tempcount[right], func)

    def do_fastdictiter(self, node, func, genexpr):
        self.start("FOR_IN_DICT(")
        left, right = node.target.elts
        tail = (
            self.mv.tempcount[node, 7][2:]
            + ","
            + self.mv.tempcount[node, 6][2:]
            + ","
            + self.mv.tempcount[node.iter][2:]
        )
        self.visit(node.iter.func.value, func)
        self.print(self.line + "," + tail + ")")
        self.indent()
        self.start()
        if left in self.mv.tempcount:  # XXX not for zip, enum..?
            self.visitm(
                "%s = (*%s).first" % (self.mv.tempcount[left], self.mv.tempcount[node, 6]),
                func,
            )
        else:
            self.visitm(left, " = (*%s).first" % self.mv.tempcount[node, 6], func)
        self.eol()
        self.start()
        if right in self.mv.tempcount:
            self.visitm(
                "%s = (*%s).second"
                % (self.mv.tempcount[right], self.mv.tempcount[node, 6]),
                func,
            )
        else:
            self.visitm(right, " = (*%s).second" % self.mv.tempcount[node, 6], func)
        self.eol()
        self.output(self.mv.tempcount[node, 6] + "++;")
        if ast_utils.is_assign_list_or_tuple(left):
            self.tuple_assign(left, self.mv.tempcount[left], func)
        if ast_utils.is_assign_list_or_tuple(right):
            self.tuple_assign(right, self.mv.tempcount[right], func)

    def forin_preftail(self, node):
        tail = self.mv.tempcount[node][2:] + "," + self.mv.tempcount[node.iter][2:]
        tail += "," + self.mv.tempcount[(node, 5)][2:]
        return "", tail

    def forbody(self, node, quals, iter, func, skip, genexpr):
        if quals is not None:
            self.listcompfor_body(node, quals, iter, func, False, genexpr)
            return
        if not skip:
            self.indent()
            if ast_utils.is_assign_list_or_tuple(node.target):
                self.tuple_assign(node.target, self.mv.tempcount[node.target], func)
        self.gx.loopstack.append(node)
        for child in node.body:
            self.visit(child, func)
        self.gx.loopstack.pop()
        self.deindent()
        self.output("END_FOR")
        if node.orelse:
            self.output(
                "if (!%s) {" % self.mv.tempcount[node.orelse[0]]
            )
            self.indent()
            for child in node.orelse:
                self.visit(child, func)
            self.deindent()
            self.output("}")

    def func_pointers(self):
        for func in self.mv.lambdas.values():
            argtypes = [
                typestr.nodetypestr(
                    self.gx, func.vars[formal], func, mv=self.mv
                ).rstrip()
                for formal in func.formals
            ]
            if func.largs is not None:
                argtypes = argtypes[: func.largs]
            rettype = typestr.nodetypestr(self.gx, func.retnode.thing, func, mv=self.mv)
            self.print(
                "typedef %s(*lambda%d)(" % (rettype, func.lambdanr)
                + ", ".join(argtypes)
                + ");"
            )
        self.print()

    # --- function/method header
    def func_header(self, func: python.Function, declare, is_init: bool = False):
        method = isinstance(func.parent, python.Class)
        if method:
            formals = [f for f in func.formals if f != "self"]
        else:
            formals = [f for f in func.formals]
        if func.largs is not None:
            formals = formals[: func.largs]

        if is_init:
            ident = self.cpp_name(func.parent)
        else:
            ident = self.cpp_name(func)

        self.start()

        # --- return expression
        header = ""
        if is_init:
            pass
        elif func.ident in ["__hash__"]:
            header += "long "  # XXX __ss_int leads to problem with virtual parent
        elif func.returnexpr:
            assert func.retnode
            header += typestr.nodetypestr(
                self.gx, func.retnode.thing, func, mv=self.mv
            )  # XXX mult
        else:
            header += "void "

        ftypes = [
            typestr.nodetypestr(self.gx, func.vars[f], func, mv=self.mv)
            for f in formals
        ]

        # if arguments type too precise (e.g. virtually called) cast them back
        oldftypes = ftypes
        if func.ftypes:
            ftypes = func.ftypes[1:]

        # --- method header
        if method and not declare:
            header += self.cpp_name(func.parent) + "::"
        header += ident

        # --- cast arguments if necessary (explained above)
        casts = []
        casters = set()
        if func.ftypes:
            for i in range(
                min(len(oldftypes), len(ftypes))
            ):  # XXX this is 'cast on specialize'.. how about generalization?
                if oldftypes[i] != ftypes[i]:
                    casts.append(
                        oldftypes[i]
                        + formals[i]
                        + " = ("
                        + oldftypes[i]
                        + ")__"
                        + formals[i]
                        + ";"
                    )
                    if not declare:
                        casters.add(i)

        formals2 = formals[:]
        for i, f in enumerate(formals2):  # XXX
            formals2[i] = self.cpp_name(func.vars[f])
            if i in casters:
                formals2[i] = "__" + formals2[i]
        formaldecs = [o + f for (o, f) in zip(ftypes, formals2)]
        if (
            declare
            and isinstance(func.parent, python.Class)
            and func.ident in func.parent.staticmethods
        ):
            header = "static " + header
        if is_init and not formaldecs:
            formaldecs = ["int __ss_init"]
        if func.ident.startswith("__lambda"):  # XXX
            header = "static inline " + header

        # --- output
        self.append(header + "(" + ", ".join(formaldecs) + ")")
        if is_init:
            self.print(self.line + " {")
        elif declare:
            self.eol()
        else:
            self.print(self.line + " {")
            self.indent()
            if not declare and func.doc:
                self.do_comment(func.doc)
            for cast in casts:
                self.output(cast)
            self.deindent()

    def visit_FunctionDef(self, node, parent=None, declare=False):
        # locate right func instance
        if parent and isinstance(parent, python.Class):
            func = parent.funcs[node.name]
        elif node.name in self.mv.funcs:
            func = self.mv.funcs[node.name]
        else:
            func = self.mv.lambdas[node.name]
        if func.invisible or (func.inherited and not func.ident == "__init__"):
            return
        if declare and func.declared:  # XXX
            return

        # check whether function is called at all (possibly via inheritance)
        if not self.inhcpa(func):
            if func.ident in ["__iadd__", "__isub__", "__imul__"]:
                return
            if func.lambdanr is None and not ast.dump(node.body[0]).startswith(
                "Raise(type=Call(func=Name(id='NotImplementedError'"
            ):
                error.error(
                    repr(func) + " not called!", self.gx, node, warning=True, mv=self.mv
                )
            if not (declare and func.parent and func.ident in func.parent.virtuals):
                return

        if func.isGenerator and not declare:
            self.generator_class(func)

        self.func_header(func, declare)
        if declare:
            return
        self.indent()

        if func.isGenerator:
            self.generator_body(func)
            return

        # --- local declarations
        self.local_defs(func)

        # --- function body
        for fake_unpack in func.expand_args.values():
            self.visit(fake_unpack, func)
        for child in node.body:
            self.visit(child, func)
        if func.fakeret:
            self.visit(func.fakeret, func)

        # --- add Return(None) (sort of) if function doesn't already end with a Return
        if node.body:
            lastnode = node.body[-1]
            if (
                not func.ident == "__init__"
                and not func.fakeret
                and not isinstance(lastnode, ast.Return)
            ):
                self.output(
                    "return %s;" % self.nothing(self.mergeinh[func.retnode.thing])
                )

        self.deindent()
        self.output("}\n")

    def generator_ident(self, func):  # XXX merge?
        if func.parent:
            return func.parent.ident + "_" + func.ident
        return func.ident

    def generator_class(self, func):
        ident = self.generator_ident(func)
        self.output(
            "class __gen_%s : public %s {"
            % (
                ident,
                typestr.nodetypestr(self.gx, func.retnode.thing, func, mv=self.mv)[:-2],
            )
        )
        self.output("public:")
        self.indent()
        pairs = [
            (
                typestr.nodetypestr(self.gx, func.vars[f], func, mv=self.mv),
                self.cpp_name(func.vars[f]),
            )
            for f in func.vars
        ]
        self.output(self.indentation.join(self.group_declarations(pairs)))
        self.output("int __last_yield;\n")

        args = []
        for f in func.formals:
            args.append(
                typestr.nodetypestr(self.gx, func.vars[f], func, mv=self.mv)
                + self.cpp_name(func.vars[f])
            )
        self.output(("__gen_%s(" % ident) + ",".join(args) + ") {")
        self.indent()
        for f in func.formals:
            self.output(
                "this->%s = %s;"
                % (self.cpp_name(func.vars[f]), self.cpp_name(func.vars[f]))
            )
        for fake_unpack in func.expand_args.values():
            self.visit(fake_unpack, func)
        self.output("__last_yield = -1;")
        self.deindent()
        self.output("}\n")

        func2 = typestr.nodetypestr(self.gx, func.retnode.thing, func, mv=self.mv)[7:-3]
        self.output("%s __get_next() {" % func2)
        self.indent()
        self.output("switch(__last_yield) {")
        self.indent()
        for i, n in enumerate(func.yieldNodes):
            self.output("case %d: goto __after_yield_%d;" % (i, i))
        self.output("default: break;")
        self.deindent()
        self.output("}")

        for child in func.node.body:
            self.visit(child, func)

        self.output("__stop_iteration = true;")
        self.output("return __zero<%s>();" % func2)
        self.deindent()
        self.output("}\n")

        self.deindent()
        self.output("};\n")

    def generator_body(self, func):
        ident = self.generator_ident(func)
        if not (func.isGenerator and func.parent):
            formals = [self.cpp_name(func.vars[f]) for f in func.formals]
        else:
            formals = ["this"] + [
                self.cpp_name(func.vars[f]) for f in func.formals if f != "self"
            ]
        self.output("return new __gen_%s(%s);\n" % (ident, ",".join(formals)))
        self.deindent()
        self.output("}\n")

    def visit_Yield(self, node, func):
        self.output("__last_yield = %d;" % func.yieldNodes.index(node))
        self.start("__result = ")
        self.impl_visit_conv(node.value, self.mergeinh[func.yieldnode.thing], func)
        self.eol()
        self.output("return __result;")
        self.output("__after_yield_%d:;" % func.yieldNodes.index(node))
        self.start()

    def visit_Global(self, node, func=None):
        pass

    def visit_If(self, node, func=None, else_if=0, root_if=None):
        # break up long if-elif-elif.. chains (MSVC error C1061, c64/hq2x examples)
        root_if = root_if or node
        if else_if == 0:
            if root_if in self.mv.tempcount:
                self.output(self.mv.tempcount[root_if] + ' = (__ss_int)1;');
            self.start()
            self.append("if (")
        else:
            if root_if in self.mv.tempcount and else_if % 100 == 0:
                self.output('else')
                self.output('    ' + self.mv.tempcount[root_if] + ' = (__ss_int)0;');
                if else_if > 100:
                    self.output('}')
                self.output('if(!' + self.mv.tempcount[root_if] + ') {')
                self.output('    ' + self.mv.tempcount[root_if] + ' = (__ss_int)1;');
                self.start()
                self.append("if (")
            else:
                self.start()
                self.append("else if (")

        # test condition, body
        self.bool_test(node.test, func)
        self.print(self.line + ") {")
        self.indent()
        for child in node.body:  # TODO used in many places.. can we just visit a list?
            self.visit(child, func)
        self.deindent()
        self.output("}")

        if node.orelse:
            if len(node.orelse) == 1 and isinstance(node.orelse[0], ast.If):
                self.visit_If(node.orelse[0], func, else_if+1, root_if)
            else:
                self.output("else {")
                self.indent()
                for child in node.orelse:
                    self.visit(child, func)
                self.deindent()
                self.output("}")

                if root_if in self.mv.tempcount:
                    self.output("}")
        elif root_if in self.mv.tempcount:
            self.output("}")

    def visit_IfExp(self, node, func=None):
        types = self.mergeinh[node]
        self.append("((")
        self.bool_test(node.test, func)
        self.append(")?(")
        self.impl_visit_conv(node.body, types, func)
        self.append("):(")
        self.impl_visit_conv(node.orelse, types, func)
        self.append("))")

    def impl_visit_conv(self, node, argtypes, func, check_temp=True):
        # convert/cast node to type it is assigned to
        actualtypes = self.mergeinh[node]
        if check_temp and node in self.mv.tempcount:  # XXX
            self.append(self.mv.tempcount[node])
        elif isinstance(node, ast.Dict):
            self.visit_Dict(node, func, argtypes=argtypes)
        elif isinstance(node, ast.Tuple):
            self.visit_Tuple(node, func, argtypes=argtypes)
        elif isinstance(node, ast.List):
            self.visit_List(node, func, argtypes=argtypes)
        elif (
            isinstance(node, ast.Call)
            and isinstance(node.func, ast.Name)
            and node.func.id in ("list", "tuple", "dict", "set")
        ):
            self.visit_Call(node, func, argtypes=argtypes)
        elif ast_utils.is_none(node):
            self.visit(node, func)
        else:  # XXX messy
            cast = ""
            if (
                actualtypes
                and argtypes
                and typestr.typestr(self.gx, actualtypes, mv=self.mv)
                != typestr.typestr(self.gx, argtypes, mv=self.mv)
                and typestr.typestr(self.gx, actualtypes, mv=self.mv)
                not in ("str *", "bytes *")
            ):  # XXX
                if typestr.incompatible_assignment_rec(self.gx, actualtypes, argtypes):
                    error.error(
                        "incompatible types", self.gx, node, warning=True, mv=self.mv
                    )
                else:
                    cast = (
                        "("
                        + typestr.typestr(self.gx, argtypes, mv=self.mv).strip()
                        + ")"
                    )
                    if cast == "(complex)":
                        cast = "mcomplex"
            if cast:
                self.append("(" + cast + "(")
            self.visit(node, func)
            if cast:
                self.append("))")

    def visit_Break(self, node, func=None):
        if self.gx.loopstack[-1].orelse:
            orelse_tempcount_id = self.gx.loopstack[-1].orelse[0]
            if orelse_tempcount_id in self.mv.tempcount:
                self.output("%s = 1;" % self.mv.tempcount[orelse_tempcount_id])
        self.output("break;")

    def visit_BoolOp(self, node, func=None):
        if type(node.op) == ast.Or:
            self.impl_visit_and_or(node, node.values, "__OR", "or", func)
        elif type(node.op) == ast.And:
            self.impl_visit_and_or(node, node.values, "__AND", "and", func)

    def impl_visit_and_or(self, node, nodes, op, mix, func=None):
        if node in self.gx.bool_test_only:
            self.append("(")
            for n in nodes:
                self.bool_test(n, func)
                if n != node.values[-1]:
                    self.append(" " + mix + " ")
            self.append(")")
        else:
            child = nodes[0]
            if len(nodes) > 1:
                self.append(op + "(")
            self.impl_visit_conv(child, self.mergeinh[node], func, check_temp=False)
            if len(nodes) > 1:
                self.append(", ")
                self.impl_visit_and_or(node, nodes[1:], op, mix, func)
                self.append(", " + self.mv.tempcount[child][2:] + ")")

    def visit_Compare(self, node, func=None, wrapper=True):
        if node not in self.bool_wrapper:
            self.append("___bool(")
        self.done = set()
        mapping = {
            ast.Gt: ("__gt__", ">", None),
            ast.Lt: ("__lt__", "<", None),
            ast.NotEq: ("__ne__", "!=", None),
            ast.Eq: ("__eq__", "==", None),
            ast.LtE: ("__le__", "<=", None),
            ast.GtE: ("__ge__", ">=", None),
            ast.Is: (None, "==", None),
            ast.IsNot: (None, "!=", None),
            ast.In: ("__contains__", None, None),
            ast.NotIn: ("__contains__", None, "!"),
        }
        left = node.left
        for op, right in zip(node.ops, node.comparators):
            msg, short, pre = mapping[type(op)]
            if msg == "__contains__":
                self.do_compare(right, left, msg, short, func, pre)
            else:
                self.do_compare(left, right, msg, short, func, pre)
            if right != node.comparators[-1]:
                self.append("&&")
            left = right
        if node not in self.bool_wrapper:
            self.append(")")

    def visit_AugAssign(self, node, func=None):
        if isinstance(node.target, ast.Subscript):
            self.start()
            if (
                set(
                    [
                        t[0].ident
                        for t in self.mergeinh[node.target.value]
                        if isinstance(t[0], python.Class)
                    ]
                )
                in [set(["dict"]), set(["defaultdict"])]
                and type(node.op) == ast.Add
            ):
                self.visitm(
                    node.target.value,
                    "->__addtoitem__(",
                    infer.inode(self.gx, node).subs,
                    ", ",
                    node.value,
                    ")",
                    func,
                )
                self.eol()
                return

            self.visitm(
                infer.inode(self.gx, node).temp1 + " = ", node.target.value, func
            )
            self.eol()
            self.start()
            self.visitm(
                infer.inode(self.gx, node).temp2 + " = ",
                infer.inode(self.gx, node).subs,
                func,
            )
            self.eol()
        self.visit(infer.inode(self.gx, node).assignhop, func)

    def visit_BinOp(self, node, func=None):
        if type(node.op) == ast.Add:
            str_nodes = self.rec_string_addition(node)
            if str_nodes and len(str_nodes) > 2:
                self.append("__add_strs(%d, " % len(str_nodes))
                for i, node in enumerate(str_nodes):
                    self.visit(node, func)
                    if i < len(str_nodes) - 1:
                        self.append(", ")
                self.append(")")
            else:
                self.impl_visit_binary(
                    node.left, node.right, ast_utils.aug_msg(node, "add"), "+", func
                )
        elif type(node.op) == ast.Sub:
            self.impl_visit_binary(
                node.left, node.right, ast_utils.aug_msg(node, "sub"), "-", func
            )
        elif type(node.op) == ast.Mult:
            self.impl_visit_binary(
                node.left, node.right, ast_utils.aug_msg(node, "mul"), "*", func
            )
        elif type(node.op) == ast.Div:
            self.impl_visit_binary(
                node.left, node.right, ast_utils.aug_msg(node, "truediv"), "/", func
            )
        elif type(node.op) == ast.FloorDiv:
            self.impl_visit_binary(
                node.left, node.right, ast_utils.aug_msg(node, "floordiv"), "//", func
            )
        elif type(node.op) == ast.Pow:
            self.power(node.left, node.right, None, func)
        elif type(node.op) == ast.Mod:
            self.impl_visit_Mod(node, func)
        elif type(node.op) == ast.LShift:
            self.impl_visit_binary(
                node.left, node.right, ast_utils.aug_msg(node, "lshift"), "<<", func
            )
        elif type(node.op) == ast.RShift:
            self.impl_visit_binary(
                node.left, node.right, ast_utils.aug_msg(node, "rshift"), ">>", func
            )
        elif type(node.op) == ast.BitOr:
            self.impl_visit_bitop(node, ast_utils.aug_msg(node, "or"), "|", func)
        elif type(node.op) == ast.BitXor:
            self.impl_visit_bitop(node, ast_utils.aug_msg(node, "xor"), "^", func)
        elif type(node.op) == ast.BitAnd:
            self.impl_visit_bitop(node, ast_utils.aug_msg(node, "and"), "&", func)
        # PY3: elif type(node.op) == MatMult:
        else:
            error.error(
                "Unknown op type for ast.BinOp: %s" % type(node.op),
                self.gx,
                node,
                mv=self.mv,
            )

    def rec_string_addition(self, node):
        if isinstance(node, ast.BinOp) and type(node.op) == ast.Add:
            left, right = self.rec_string_addition(node.left), self.rec_string_addition(
                node.right
            )
            if left and right:
                return left + right
        elif self.mergeinh[node] == set([(python.def_class(self.gx, "str_"), 0)]):
            return [node]

    def impl_visit_bitop(self, node, msg, inline, func=None):
        ltypes = self.mergeinh[node.left]
        ul = typestr.unboxable(self.gx, ltypes)
        self.append("(")
        self.append("(")
        self.visit(node.left, func)
        self.append(")")
        if ul:
            self.append(inline)
        else:
            self.append("->" + msg)
        self.append("(")
        self.visit(node.right, func)
        self.append(")")
        self.append(")")

    def power(self, left, right, mod, func=None):
        inttype = set([(python.def_class(self.gx, "int_"), 0)])  # XXX merge
        if self.mergeinh[left] == inttype and self.mergeinh[right] == inttype:
            if not isinstance(right, ast.Num) or right.n < 0:
                error.error(
                    "pow(int, int) returns int after compilation",
                    self.gx,
                    left,
                    warning=True,
                    mv=self.mv,
                )
        if mod:
            self.visitm("__power(", left, ", ", right, ", ", mod, ")", func)
        else:
            self.visitm("__power(", left, ", ", right, ")", func)

    def impl_visit_binary(
        self, left, right, middle, inline, func=None
    ):  # XXX cleanup please
        ltypes = self.mergeinh[left]
        rtypes = self.mergeinh[right]
        ul, ur = typestr.unboxable(self.gx, ltypes), typestr.unboxable(self.gx, rtypes)

        inttype = set([(python.def_class(self.gx, "int_"), 0)])  # XXX new type?
        floattype = set([(python.def_class(self.gx, "float_"), 0)])  # XXX new type?

        # --- inline mod/div
        # XXX C++ knows %, /, so we can overload?
        if floattype.intersection(ltypes) or inttype.intersection(ltypes):
            if inline in ["%"] or (
                inline in ["/"]
                and not (
                    floattype.intersection(ltypes) or floattype.intersection(rtypes)
                )
            ):
                if python.def_class(self.gx, "complex") not in (
                    t[0] for t in rtypes
                ):  # XXX
                    self.append({"%": "__mods", "/": "__divs"}[inline] + "(")
                    self.visit(left, func)
                    self.append(", ")
                    self.visit(right, func)
                    self.append(")")
                    return

        # --- inline floordiv
        if (inline and ul and ur) and inline in ["//"]:
            self.append({"//": "__floordiv"}[inline] + "(")
            self.visit(left, func)
            self.append(",")
            self.visit(right, func)
            self.append(")")
            return

        # --- beauty fix for '1 +- nj' notation
        if (
            inline in ["+", "-"]
            and isinstance(right, ast.Num)
            and isinstance(right.n, complex)
        ):
            if floattype.intersection(ltypes) or inttype.intersection(ltypes):
                self.append("mcomplex(")
                self.visit(left, func)
                self.append(
                    ", " + {"+": "", "-": "-"}[inline] + str(right.n.imag) + ")"
                )
                return

        # --- inline other
        if inline and (
            (ul and ur)
            or not middle
            or ast_utils.is_none(left)
            or ast_utils.is_none(right)
        ):  # XXX not middle, cleanup?
            self.append("(")
            self.visit(left, func)
            self.append(inline)
            self.visit(right, func)
            self.append(")")
            return

        # --- 'a.__mul__(b)': use template to call to b.__mul__(a), while maintaining evaluation order
        if inline in ["+", "*", "-", "/"] and ul and not ur:
            self.append(
                "__" + {"+": "add", "*": "mul", "-": "sub", "/": "div"}[inline] + "2("
            )
            self.visit(left, func)
            self.append(", ")
            self.visit(right, func)
            self.append(")")
            return

        # --- optimize: list + [element]
        if middle == "__add__" and self.one_class(left, ('list',)) and isinstance(right, ast.List) and len(right.elts) == 1:
            self.append("__add_list_elt(")
            self.visit(left, func)
            self.append(", ")
            self.visit(right.elts[0], func)
            self.append(")")
            return

        # --- default: left, connector, middle, right
        argtypes = ltypes | rtypes
        self.append("(")
        if middle == "__add__":
            self.impl_visit_conv(left, argtypes, func)
        else:
            self.visit(left, func)
        self.append(")")
        self.append(self.connector(left, func) + middle + "(")
        if middle == "__add__":
            self.impl_visit_conv(right, argtypes, func)
        else:
            self.visit(right, func)
        self.append(")")

    def do_compare(self, left, right, middle, inline, func=None, prefix=""):
        ltypes = self.mergeinh[left]
        rtypes = self.mergeinh[right]
        argtypes = ltypes | rtypes
        ul, ur = typestr.unboxable(self.gx, ltypes), typestr.unboxable(self.gx, rtypes)

        # expr (not) in [const, ..]/(const, ..)
        if (
            middle == "__contains__"
            and isinstance(left, (ast.Tuple, ast.List))
            and left.elts
            and all([isinstance(elt, ast.Constant) for elt in left.elts])
        ):
            self.append("(")
            for i, elem in enumerate(left.elts):
                if prefix == "!":
                    self.append("!__eq(")  # XXX why does using __ne( fail test 199!?
                else:
                    self.append("__eq(")

                if i == 0:
                    self.visitm(self.mv.tempcount[(left, 'cmp')], '=', right, func)
                else:
                    self.visitm(self.mv.tempcount[(left, 'cmp')], func)

                self.append(",")
                self.visit(elem, func)
                self.append(")")
                if i != len(left.elts) - 1:
                    if prefix == "!":
                        self.append(" && ")
                    else:
                        self.append(" || ")
            self.append(")")
            return

        # --- inline other
        if inline and (
            (ul and ur)
            or not middle
            or ast_utils.is_none(left)
            or ast_utils.is_none(right)
        ):  # XXX not middle, cleanup?
            self.append("(")
            self.visit2(left, argtypes, middle, func)
            self.append(inline)
            self.visit2(right, argtypes, middle, func)
            self.append(")")
            return

        # --- prefix '!'
        postfix = ""
        if prefix:
            self.append("(" + prefix)
            postfix = ")"

        # --- comparison
        if middle in ["__eq__", "__ne__", "__gt__", "__ge__", "__lt__", "__le__"]:
            self.append(middle[:-2] + "(")
            self.visit2(left, argtypes, middle, func)
            self.append(", ")
            self.visit2(right, argtypes, middle, func)
            self.append(")" + postfix)
            return

        # --- default: left, connector, middle, right
        self.append("(")
        self.visit2(left, argtypes, middle, func)
        self.append(")")
        if middle == "==":
            self.append("==(")
        else:
            self.append(self.connector(left, func) + middle + "(")
        self.visit2(right, argtypes, middle, func)
        self.append(")" + postfix)

    def visit2(
        self, node, argtypes, middle, func
    ):  # XXX use temp vars in comparisons, e.g. (t1=fun())
        if node in self.mv.tempcount:
            if node in self.done:
                self.append(self.mv.tempcount[node])
            else:
                self.visitm("(" + self.mv.tempcount[node] + "=", node, ")", func)
                self.done.add(node)
        elif middle == "__contains__":
            self.visit(node, func)
        else:
            self.impl_visit_conv(node, argtypes, func)

    def visit_UnaryOp(self, node, func=None):
        if type(node.op) == ast.USub:
            self.visitm("(", func)
            if typestr.unboxable(self.gx, self.mergeinh[node.operand]):
                self.visitm("-", node.operand, func)
            else:
                self.visit_Call(infer.inode(self.gx, node.operand).fakefunc, func)
            self.visitm(")", func)
        elif type(node.op) == ast.UAdd:
            self.visitm("(", func)
            if typestr.unboxable(self.gx, self.mergeinh[node.operand]):
                self.visitm("+", node.operand, func)
            else:
                self.visit_Call(infer.inode(self.gx, node.operand).fakefunc, func)
            self.visitm(")", func)
        elif type(node.op) == ast.Invert:
            if typestr.unboxable(self.gx, self.mergeinh[node.operand]):
                self.visitm("~", node.operand, func)
            else:
                self.visit_Call(infer.inode(self.gx, node.operand).fakefunc, func)
        elif type(node.op) == ast.Not:
            self.append("__NOT(")
            self.bool_test(node.operand, func)
            self.append(")")
        else:
            error.error(
                "Unknown op type for UnaryOp: %s" % type(node.op),
                self.gx,
                node,
                mv=self.mv,
            )

    def library_func(self, funcs, modname, clname, funcname):
        for func in funcs:
            if not func.mv.module.builtin or func.mv.module.ident != modname:
                continue
            if clname is not None:
                if not func.parent or func.parent.ident != clname:
                    continue
            return func.ident == funcname

    def add_args_arg(self, node, funcs):
        """append argument that describes which formals are actually filled in"""
        if self.library_func(funcs, "datetime", "time", "replace") or self.library_func(
            funcs, "datetime", "datetime", "replace"
        ):
            formals = funcs[0].formals[1:]  # skip self
            formal_pos = dict((v, k) for k, v in enumerate(formals))
            positions = []

            for i, arg in enumerate(node.args):
                if isinstance(arg, ast.keyword):
                    positions.append(formal_pos[arg.name])
                else:
                    positions.append(i)

            if positions:
                self.append(
                    str(functools.reduce(lambda a, b: a | b, ((1 << x) for x in positions)))
                    + ", "
                )
            else:
                self.append("0, ")

    def visit_JoinedStr(self, node, func=None):
        self.append("__add_strs(%d, " % len(node.values))
        for i, value in enumerate(node.values):
            if isinstance(value, ast.FormattedValue):
                value = value.value
            self.visitm("__str(", value, ")", func)
            if i != len(node.values) - 1:
                self.append(", ")
        self.append(")")

    def visit_Pass(self, node, func=None):
        pass

    def visit_Call(self, node, func=None, argtypes=None):
        (
            objexpr,
            ident,
            direct_call,
            method_call,
            constructor,
            parent_constr,
            anon_func,
        ) = infer.analyze_callfunc(self.gx, node, merge=self.gx.merged_inh)
        funcs = infer.callfunc_targets(self.gx, node, self.gx.merged_inh)

        if self.library_func(funcs, "re", None, "findall") or self.library_func(
            funcs, "re", "re_object", "findall"
        ):
            error.error(
                "'findall' does not work with groups (use 'finditer' instead)",
                self.gx,
                node,
                warning=True,
                mv=self.mv,
            )
        if self.library_func(
            funcs, "socket", "socket", "settimeout"
        ) or self.library_func(funcs, "socket", "socket", "gettimeout"):
            error.error(
                "socket.set/gettimeout do not accept/return None",
                self.gx,
                node,
                warning=True,
                mv=self.mv,
            )
        if self.library_func(funcs, "builtin", None, "map") and len(node.args) > 2:
            error.error(
                "default fillvalue for 'map' becomes 0 for integers",
                self.gx,
                node,
                warning=True,
                mv=self.mv,
            )
        if self.library_func(funcs, "itertools", None, "zip_longest"):
            error.error(
                "default fillvalue for 'zip_longest' becomes 0 for integers",
                self.gx,
                node,
                warning=True,
                mv=self.mv,
            )
        if self.library_func(funcs, "struct", None, "unpack"):
            error.error(
                "struct.unpack should be used as follows: 'a, .. = struct.unpack(..)'",
                self.gx,
                node,
                warning=True,
                mv=self.mv,
            )
        if self.library_func(funcs, "array", "array", "__init__"):
            if (
                not node.args
                or not isinstance(node.args[0], ast.Str)
                or node.args[0].s not in "cbBhHiIlLfd"
            ):
                error.error(
                    "non-constant or unsupported type code",
                    self.gx,
                    node,
                    warning=True,
                    mv=self.mv,
                )
        if self.library_func(funcs, "builtin", None, "id"):
            if (
                struct.calcsize("P") == 8
                and struct.calcsize("i") == 4
                and not (self.gx.int64 or self.gx.int128)
            ):
                error.error(
                    "return value of 'id' does not fit in 32-bit integer (try shedskin --int64)",
                    self.gx,
                    node,
                    warning=True,
                    mv=self.mv,
                )

        nrargs = len(node.args)
        if isinstance(func, python.Function) and func.largs:
            nrargs = func.largs

        # --- target expression
        if isinstance(node.func, ast.Attribute):
            node.func.called = True

        if node.func in self.mergeinh and [
            t for t in self.mergeinh[node.func] if isinstance(t[0], python.Function)
        ]:  # anonymous function
            self.visitm(node.func, "(", func)

        elif constructor:
            ts = self.namer.nokeywords(
                typestr.nodetypestr(self.gx, node, func, mv=self.mv)
            )
            if ts == "complex ":
                self.append("mcomplex(")
                constructor = False  # XXX
            else:
                if argtypes is not None:  # XXX merge instance_new
                    ts = typestr.typestr(self.gx, argtypes, mv=self.mv)
                    if ts.startswith("pyseq") or ts.startswith("pyiter"):  # XXX
                        argtypes = self.gx.merged_inh[node]
                        ts = typestr.typestr(self.gx, argtypes, mv=self.mv)
                self.append("(new " + ts[:-2] + "(")
            if funcs and len(funcs[0].formals) == 1 and not funcs[0].mv.module.builtin:
                self.append("1")  # don't call default constructor

        elif parent_constr:
            cl = python.lookup_class(node.func.value, self.mv)
            self.append(self.namer.namespace_class(cl) + "::" + node.func.attr + "(")

        elif direct_call:  # XXX no namespace (e.g., math.pow), check nr of args
            if (
                ident == "float"
                and node.args
                and self.mergeinh[node.args[0]]
                == set([(python.def_class(self.gx, "float_"), 0)])
            ):
                self.visit(node.args[0], func)
                return
            if ident in [
                "abs",
                "int",
                "float",
                "str",
                "bytes",
                "bytearray",
                "dict",
                "tuple",
                "list",
                "type",
                "cmp",
                "sum",
                "zip",
            ]:
                self.append("__" + ident + "(")
            elif ident in ["min", "max", "iter", "round"]:
                self.append("___" + ident + "(")
            elif ident == "bool":
                self.bool_test(node.args[0], func, always_wrap=True)
                return
            elif ident == "pow" and direct_call.mv.module.ident == "builtin":
                if nrargs == 3:
                    third = node.args[2]
                else:
                    third = None
                self.power(node.args[0], node.args[1], third, func)
                return
            elif ident == "hash":
                self.append("hasher(")  # XXX cleanup
            elif ident == "__print":  # XXX
                if not node.keywords:
                    self.append('print(')
                    for i, arg in enumerate(node.args):
                        self.visit(arg, func)
                        if i != len(node.args)-1:
                            self.append(', ')
                    self.append(')')
                    return
                self.append("print_(")
            elif ident == "isinstance":
                self.append("True")
                return
            else:
                if isinstance(node.func, ast.Name):
                    if (
                        isinstance(func, python.Function)
                        and isinstance(func.parent, python.Class)
                        and ident in func.parent.funcs
                    ):  # masked by method
                        self.append(funcs[0].mv.module.full_path() + "::")
                    self.append(self.cpp_name(funcs[0]))
                else:
                    self.visit(node.func)
                self.append("(")

        elif method_call:
            for cl, _ in self.mergeinh[objexpr]:
                if (
                    isinstance(cl, python.Class)
                    and cl.ident != "none"
                    and ident not in cl.funcs
                ):
                    conv = {
                        "int_": "int",
                        "float_": "float",
                        "str_": "str",
                        "class_": "class",
                        "none": "none",
                    }
                    clname = conv.get(cl.ident, cl.ident)
                    error.error(
                        "class '%s' has no method '%s'" % (clname, ident),
                        self.gx,
                        node,
                        warning=True,
                        mv=self.mv,
                    )
                if isinstance(cl, python.Class) and ident in cl.staticmethods:
                    error.error(
                        "staticmethod '%s' called without using class name" % ident,
                        self.gx,
                        node,
                        warning=True,
                        mv=self.mv,
                    )
                    return

            # tuple2.__getitem -> __getfirst__/__getsecond
            if (
                ident == "__getitem__"
                and isinstance(node.args[0], ast.Num)
                and node.args[0].n in (0, 1)
                and self.only_classes(objexpr, ("tuple2",))
            ):
                self.visit(node.func.value, func)
                self.append(
                    "->%s()" % ["__getfirst__", "__getsecond__"][node.args[0].n]
                )
                return

            if ident == "__call__":
                self.visitm(node.func, "->__call__(", func)
            elif (
                ident == "is_integer"
                and (python.def_class(self.gx, "float_"), 0)
                in self.mergeinh[node.func.value]
            ):
                self.visitm("__ss_is_integer(", node.func.value, ")", func)
                return
            else:
                self.visitm(node.func, "(", func)

        else:
            if ident:
                error.error(
                    "unresolved call to '" + ident + "'",
                    self.gx,
                    node,
                    mv=self.mv,
                    warning=True,
                )
            else:
                error.error(
                    "unresolved call (possibly caused by method passing, which is currently not allowed)",
                    self.gx,
                    node,
                    mv=self.mv,
                    warning=True,
                )
            return

        if not funcs:
            if constructor:
                self.append(")")
            self.append(")")
            return

        self.visit_callfunc_args(funcs, node, func)

        self.append(")")
        if constructor:
            self.append(")")

    def bool_test(self, node, func, always_wrap=False):
        wrapper = always_wrap or not self.only_classes(node, ("int_", "bool_"))
        if node in self.gx.bool_test_only:
            self.visit(node, func)
        elif wrapper:
            self.append("___bool(")
            self.visit(node, func)
            is_func = bool(
                [1 for t in self.mergeinh[node] if isinstance(t[0], python.Function)]
            )
            self.append(("", "!=NULL")[is_func] + ")")  # XXX
        else:
            self.bool_wrapper[node] = True
            self.visit(node, func)

    def visit_callfunc_args(
        self,
        funcs: List['python.Function'],
        node: ast.Call,
        func: Optional['python.Function']
    ) -> None:
        (
            objexpr,
            ident,
            direct_call,
            method_call,
            constructor,
            parent_constr,
            anon_func,
        ) = infer.analyze_callfunc(self.gx, node, merge=self.gx.merged_inh)
        target = funcs[0]  # XXX

        swap_env = False
        for name in (
            "execle",
            "execlpe",
            "spawnle",
            "spawnlpe",
        ):
            if self.library_func(funcs, "os", None, name):
                swap_env = True

        castnull = False  # XXX
        if (
            self.library_func(funcs, "random", None, "seed")
            or self.library_func(funcs, "random", None, "triangular")
            or self.library_func(funcs, "random", "Random", "seed")
            or self.library_func(funcs, "random", "Random", "triangular")
        ):
            castnull = True
        for itertools_func in ["islice", "zip_longest", "permutations", "accumulate"]:
            if self.library_func(funcs, "itertools", None, itertools_func):
                castnull = True
                break

        for f in funcs:
            if len(f.formals) != len(target.formals):
                error.error(
                    "calling functions with different numbers of arguments",
                    self.gx,
                    node,
                    warning=True,
                    mv=self.mv,
                )
                self.append(")")
                return

        if target.inherited_from:
            target = target.inherited_from

        pairs, rest, err = infer.connect_actual_formal(
            self.gx, node, target, parent_constr, merge=self.mergeinh
        )

        if (
            err
            and not self.library_func(funcs, "builtin", None, "sum")
            and not self.library_func(funcs, "builtin", None, "next")
        ):
            error.error(
                "call with incorrect number of arguments",
                self.gx,
                node,
                warning=True,
                mv=self.mv,
            )

        if isinstance(func, python.Function) and func.lambdawrapper:
            rest = func.largs

        if target.node.args.vararg:
            self.append("%d" % rest)
            if rest or pairs:
                self.append(", ")

        double = False
        if ident in ["min", "max"]:
            for arg in node.args:
                if (
                    arg in self.mergeinh
                    and (python.def_class(self.gx, "float_"), 0) in self.mergeinh[arg]
                ):
                    double = True

        self.add_args_arg(node, funcs)

        if isinstance(func, python.Function) and func.largs is not None:
            kw = [p for p in pairs if p[1].name.startswith("__kw_")]
            nonkw = [p for p in pairs if not p[1].name.startswith("__kw_")]
            pairs = kw + nonkw[: func.largs]

        # os.exec*, os.spawn* (C++ does not yet support non-terminal variadic arguments)
        if swap_env:
            pairs.insert(1, pairs.pop())

        for arg, formal in pairs:
            cast = False
            builtin_types = self.cast_to_builtin(
                arg, func, formal, target, method_call, objexpr
            )
            formal_types = builtin_types or self.mergeinh[formal]

            if double and self.mergeinh[arg] == set(
                [(python.def_class(self.gx, "int_"), 0)]
            ):
                cast = True
                self.append("(__ss_float(")
            elif castnull and ast_utils.is_none(arg):
                cast = True
                self.append("((void *)(")

            if arg in target.mv.defaults:
                if self.mergeinh[arg] == set([(python.def_class(self.gx, "bool_"), 0)]):
                    self.append(str(arg.value))
                elif self.mergeinh[arg] == set([(python.def_class(self.gx, "none"), 0)]):
                    self.append("NULL")
                elif target.mv.module == self.mv.module:
                    self.append("default_%d" % (target.mv.defaults[arg][0]))
                else:
                    self.append(
                        "%s::default_%d"
                        % (target.mv.module.full_path(), target.mv.defaults[arg][0])
                    )

            elif arg in self.consts:
                self.append(self.consts[arg])
            else:
                if (
                    constructor
                    and ident in ["set", "frozenset"]
                    and typestr.nodetypestr(self.gx, arg, func, mv=self.mv)
                    in [
                        "list<void *> *",
                        "tuple<void *> *",
                        "pyiter<void *> *",
                        "pyseq<void *> *",
                        "pyset<void *>",
                    ]
                ):  # XXX
                    pass
                elif not builtin_types and target.mv.module.builtin:
                    self.visit(arg, func)
                else:
                    self.impl_visit_conv(arg, formal_types, func)

            if cast:
                self.append("))")
            if (arg, formal) != pairs[-1]:
                self.append(", ")

        if constructor and ident in ("frozenset", "bytearray"):
            if pairs:
                self.append(",")
            if ident == "frozenset":
                self.append("1")
            else:
                self.append("0")

    def cast_to_builtin(self, arg, func, formal, target, method_call, objexpr):
        # type inference cannot deduce all necessary casts to builtin formals
        vars = {"u": "unit", "v": "value", "o": None}
        if (
            target.mv.module.builtin
            and method_call
            and formal.name in vars
            and target.parent.ident in ("list", "dict", "set")
        ):
            subtypes = self.subtypes(self.mergeinh[objexpr], vars[formal.name])
            if typestr.nodetypestr(self.gx, arg, func, mv=self.mv) != typestr.typestr(
                self.gx, subtypes, mv=self.mv
            ):
                return subtypes

    def cast_to_builtin2(self, arg, func, objexpr, msg, formal_nr):
        # shortcut for outside of visit_Call XXX merge with visit_Call?
        cls = [t[0] for t in self.mergeinh[objexpr] if isinstance(t[0], python.Class)]
        if cls:
            cl = cls.pop()
            if msg in cl.funcs:
                target = cl.funcs[msg]
                if formal_nr < len(target.formals):
                    formal = target.vars[target.formals[formal_nr]]
                    builtin_types = self.cast_to_builtin(
                        arg, func, formal, target, True, objexpr
                    )
                    if builtin_types:
                        return typestr.typestr(self.gx, builtin_types, mv=self.mv)

    def visit_Return(self, node, func=None):
        if func and func.isGenerator:
            self.output("__stop_iteration = true;")
            func2 = typestr.nodetypestr(self.gx, func.retnode.thing, mv=self.mv)[
                7:-3
            ]  # XXX meugh
            self.output("return __zero<%s>();" % func2)
            return
        self.start("return ")
        self.impl_visit_conv(node.value, self.mergeinh[func.retnode.thing], func)
        self.eol()

    def tuple_assign(self, lvalue, rvalue, func):
        temp = self.mv.tempcount[lvalue]
        if isinstance(lvalue, tuple):
            nodes = lvalue
        else:
            nodes = lvalue.elts

        # --- nested unpacking assignment: a, (b,c) = d, e
        if [item for item in nodes if not isinstance(item, ast.Name)]:
            self.start(temp + " = ")
            if isinstance(rvalue, str):
                self.append(rvalue)
            else:
                self.visit(rvalue, func)
            self.eol()

            for i, item in enumerate(nodes):
                selector = self.get_selector(temp, item, i)
                if isinstance(item, ast.Name):
                    self.output("%s = %s;" % (item.id, selector))
                elif ast_utils.is_assign_list_or_tuple(item):  # recursion
                    self.tuple_assign(item, selector, func)
                elif isinstance(item, ast.Subscript):
                    self.assign_pair(item, selector, func)
                elif ast_utils.is_assign_attribute(item):
                    self.assign_pair(item, selector, func)
                    self.eol(" = " + selector)

        # --- non-nested unpacking assignment: a,b,c = d
        else:
            self.start()
            self.visitm(temp, " = ", rvalue, func)
            self.eol()

            for i, item in enumerate(lvalue.elts):
                rvalue_node = self.gx.item_rvalue[item]
                if i == 0:
                    if self.one_class(
                        rvalue_node, ("list", "str_", "bytes_", "tuple", "tuple2")
                    ):
                        self.output(
                            "__unpack_check(%s, %d);" % (temp, len(lvalue.elts))
                        )
                    else:
                        rtypes = self.mergeinh[rvalue_node]
                        ts = typestr.typestr(
                            self.gx, self.subtypes(rtypes, "unit"), mv=self.mv
                        )
                        self.output(
                            "list<%s> *%s_list = new list<%s>(%s);"
                            % (ts, temp, ts, temp)
                        )
                        temp = temp + "_list"
                        self.output(
                            "__unpack_check(%s, %d);" % (temp, len(lvalue.elts))
                        )

                self.start()
                self.visitm(item, " = ", self.get_selector(temp, item, i), func)
                self.eol()

    def one_class(self, node, names):
        for clname in names:
            if self.only_classes(node, (clname,)):
                return True
        return False

    def get_selector(self, temp, item, i):
        rvalue_node = self.gx.item_rvalue[item]
        sel = "__getitem__(%d)" % i
        if i < 2 and self.only_classes(rvalue_node, ("tuple2",)):
            sel = ["__getfirst__()", "__getsecond__()"][i]
        elif self.one_class(rvalue_node, ("list", "str_", "tuple")):
            sel = "__getfast__(%d)" % i
        return "%s->%s" % (temp, sel)

    def subs_assign(self, lvalue, func):
        if isinstance(lvalue.slice, ast.Index):
            subs = lvalue.slice.value
        else:
            subs = lvalue.slice
        self.visitm(
            lvalue.value,
            self.connector(lvalue.value, func),
            "__setitem__(",
            subs,
            ", ",
            func,
        )

    def struct_unpack_cpp(self, node, func):
        struct_unpack = self.gx.struct_unpack.get(node)
        if struct_unpack:
            sinfo, tvar, tvar_pos = struct_unpack
            self.start()
            self.visitm(tvar, " = ", node.value.args[1], func)
            self.eol()
            if len(node.value.args) > 2: # TODO unpack_from: nicer check
                self.start()
                self.visitm(tvar_pos, " = __wrap(", tvar, ", ", node.value.args[2], ")", func)
                self.eol()
            else:
                self.output("%s = 0;" % tvar_pos)

            hop = 0
            for o, c, t, d in sinfo:
                self.start()
                expr = "__struct__::unpack_%s('%c', '%c', %d, %s, &%s)" % (
                    t,
                    o,
                    c,
                    d,
                    tvar,
                    tvar_pos,
                )
                if c == "x" or (d == 0 and c != "s"):
                    self.visitm(expr, func)
                else:
                    n = list(node.targets[0].elts)[hop]
                    hop += 1
                    if isinstance(n, ast.Subscript):  # XXX merge
                        self.subs_assign(n, func)
                        self.visitm(expr, ")", func)
                    elif isinstance(n, ast.Name):
                        self.visitm(n, " = ", expr, func)
                    elif ast_utils.is_assign_attribute(n):
                        self.visit_Attribute(n, func)
                        self.visitm(" = ", expr, func)
                self.eol()
            return True
        return False

    def visit_Delete(self, node, func=None):
        for child in node.targets:
            assert type(child.ctx) == ast.Del
            self.visit(child, func)

    def visit_AnnAssign(self, node, func=None):
        self.visit(ast.Assign([node.target], node.value), func)

    def visit_Assign(self, node, func=None):
        if node.value is None: # skip type annotation
            return

        if self.struct_unpack_cpp(node, func):
            return

        # temp vars
        if len(node.targets) > 1 or isinstance(node.value, ast.Tuple):
            if isinstance(node.value, ast.Tuple):
                if [
                    n for n in node.targets if ast_utils.is_assign_tuple(n)
                ]:  # XXX a,b=d[i,j]=..?
                    for child in node.value.elts:
                        if (
                            child,
                            0,
                            0,
                        ) not in self.gx.cnode:  # (a,b) = (1,2): (1,2) never visited
                            continue
                        if not ast_utils.is_constant(child) and not ast_utils.is_none(
                            child
                        ):
                            self.start(self.mv.tempcount[child] + " = ")
                            self.visit(child, func)
                            self.eol()
            elif not ast_utils.is_constant(node.value) and not ast_utils.is_none(
                node.value
            ):
                self.start(self.mv.tempcount[node.value] + " = ")
                self.visit(node.value, func)
                self.eol()

        # a = (b,c) = .. = expr
        for left in node.targets:
            pairs = ast_utils.assign_rec(left, node.value)

            for lvalue, rvalue in pairs:
                self.start("")  # XXX remove?

                # expr[expr] = expr
                if isinstance(lvalue, ast.Subscript) and not isinstance(
                    lvalue.slice, (ast.Slice, ast.ExtSlice)
                ):
                    self.assign_pair(lvalue, rvalue, func)

                # expr.attr = expr
                elif ast_utils.is_assign_attribute(lvalue):
                    lcp = typestr.lowest_common_parents(
                        typestr.polymorphic_t(self.gx, self.mergeinh[lvalue.value])
                    )
                    # property
                    if (
                        len(lcp) == 1
                        and isinstance(lcp[0], python.Class)
                        and lvalue.attr in lcp[0].properties
                    ):
                        self.visitm(
                            lvalue.value,
                            "->"
                            + self.cpp_name(lcp[0].properties[lvalue.attr][1])
                            + "(",
                            rvalue,
                            ")",
                            func,
                        )
                    elif lcp and isinstance(lcp[0], python.Class):
                        var = python.lookup_var(lvalue.attr, lcp[0], self.mv)
                        vartypes = set()
                        if var:
                            vartypes = self.mergeinh[var]
                        self.visit(lvalue, func)
                        self.append(" = ")
                        self.impl_visit_conv(rvalue, vartypes, func)
                    else:
                        self.visitm(lvalue, " = ", rvalue, func)
                    self.eol()

                # name = expr
                elif isinstance(lvalue, ast.Name):
                    vartypes = self.mergeinh[
                        python.lookup_var(lvalue.id, func, self.mv)
                    ]
                    self.visit(lvalue, func)
                    self.append(" = ")
                    self.impl_visit_conv(rvalue, vartypes, func)
                    self.eol()

                # (a,(b,c), ..) = expr
                elif ast_utils.is_assign_list_or_tuple(lvalue):
                    self.tuple_assign(lvalue, rvalue, func)

                elif isinstance(lvalue, ast.Slice):
                    assert (
                        False
                    ), "ast.Slice shouldn't appear outside ast.Subscript node"

                # expr[a:b] = expr
                # expr[a:b:c] = expr
                elif isinstance(lvalue, ast.Subscript) and isinstance(
                    lvalue.slice, ast.Slice
                ):  # XXX see comment above
                    if (
                        isinstance(rvalue, ast.Slice)
                        and lvalue.upper == rvalue.upper is None
                        and lvalue.lower == rvalue.lower is None
                    ):
                        self.visitm(
                            lvalue.expr,
                            self.connector(lvalue.expr, func),
                            "units = ",
                            rvalue.expr,
                            self.connector(rvalue.expr, func),
                            "units",
                            func,
                        )
                    else:  # XXX let visit_Call(fakefunc) use cast_to_builtin
                        fakefunc = infer.inode(self.gx, lvalue.value).fakefunc
                        self.visitm(
                            "(",
                            fakefunc.func.value,
                            ")->__setslice__(",
                            fakefunc.args[0],
                            ",",
                            fakefunc.args[1],
                            ",",
                            fakefunc.args[2],
                            ",",
                            fakefunc.args[3],
                            ",",
                            func,
                        )
                        if [
                            t
                            for t in self.mergeinh[lvalue.value]
                            if t[0].ident == "bytes_"
                        ]:  # TODO more general fix
                            self.visit(fakefunc.args[4], func)
                        elif [
                            t
                            for t in self.mergeinh[fakefunc.args[4]]
                            if t[0].ident == "__xrange"
                        ]:
                            self.visit(fakefunc.args[4], func)
                        else:
                            self.impl_visit_conv(
                                fakefunc.args[4], self.mergeinh[lvalue.value], func
                            )
                        self.append(")")
                    self.eol()

    def assign_pair(self, lvalue, rvalue, func):
        self.start("")

        # expr[expr] = expr
        if isinstance(lvalue, ast.Subscript) and not isinstance(
            lvalue.slice, (ast.Slice, ast.ExtSlice)
        ):
            self.subs_assign(lvalue, func)
            if isinstance(rvalue, str):
                self.append(rvalue)
            elif rvalue in self.mv.tempcount:
                self.append(self.mv.tempcount[rvalue])
            else:
                cast = self.cast_to_builtin2(
                    rvalue, func, lvalue.value, "__setitem__", 2
                )
                if cast:
                    self.append("((%s)" % cast)
                self.visit(rvalue, func)
                if cast:
                    self.append(")")
            self.append(")")
            self.eol()

        # expr.x = expr
        elif ast_utils.is_assign_attribute(lvalue):
            self.visit_Attribute(lvalue, func)

    def do_lambdas(self, declare):
        for lam in self.mv.lambdas.values():
            if lam.ident not in self.mv.funcs:
                self.visit_FunctionDef(lam.node, declare=declare)

    def do_listcomps(self, declare):
        for listcomp, lcfunc, func in self.mv.listcomps:  # XXX cleanup
            if lcfunc.mv.module.builtin:
                continue

            parent = func
            while isinstance(parent, python.Function) and parent.listcomp:
                parent = parent.parent

            if isinstance(parent, python.Function):
                if not self.inhcpa(parent) or parent.inherited:
                    continue

            genexpr = listcomp in self.gx.genexp_to_lc.values()
            if declare:
                self.listcomp_head(listcomp, True, genexpr)
            elif genexpr:
                self.genexpr_class(listcomp, declare)
            else:
                self.listcomp_func(listcomp)

    def listcomp_head(self, node, declare, genexpr):
        lcfunc, func = self.listcomps[node]
        args = [a + b for a, b in self.lc_args(lcfunc, func)]
        ts = typestr.nodetypestr(self.gx, node, lcfunc, mv=self.mv)
        if not ts.endswith("*"):
            ts += " "
        if genexpr:
            self.genexpr_class(node, declare)
        else:
            self.output(
                "static inline "
                + ts
                + lcfunc.ident
                + "("
                + ", ".join(args)
                + ")"
                + [" {", ";"][declare]
            )

    def lc_args(self, lcfunc, func):
        args = []
        for name in lcfunc.misses:
            if python.lookup_var(name, func, self.mv).parent:
                arg = self.cpp_name(name)
                if name in lcfunc.misses_by_ref:
                    arg = '&' + arg
                args.append(
                    (
                        typestr.nodetypestr(
                            self.gx,
                            python.lookup_var(name, lcfunc, self.mv),
                            lcfunc,
                            mv=self.mv,
                        ),
                        arg,
                    )
                )
        return args

    def listcomp_func(self, node):
        lcfunc, func = self.listcomps[node]
        self.listcomp_head(node, False, False)
        self.indent()
        self.local_defs(lcfunc)
        self.output(
            typestr.nodetypestr(self.gx, node, lcfunc, mv=self.mv)
            + "__ss_result = new "
            + typestr.nodetypestr(self.gx, node, lcfunc, mv=self.mv)[:-2]
            + "();\n"
        )
        self.listcomp_rec(node, node.generators, lcfunc, False)
        self.output("return __ss_result;")
        self.deindent()
        self.output("}\n")

    def genexpr_class(self, node, declare):
        lcfunc, func = self.listcomps[node]
        args = self.lc_args(lcfunc, func)
        func1 = lcfunc.ident + "(" + ", ".join(a + b for a, b in args) + ")"
        func2 = typestr.nodetypestr(self.gx, node, lcfunc, mv=self.mv)[7:-3]
        if declare:
            ts = typestr.nodetypestr(self.gx, node, lcfunc, mv=self.mv)
            if not ts.endswith("*"):
                ts += " "
            self.output("class " + lcfunc.ident + " : public " + ts[:-2] + " {")
            self.output("public:")
            self.indent()
            self.local_defs(lcfunc)
            for a, b in args:
                self.output(a + b + ";")
            self.output("int __last_yield;\n")
            self.output(func1 + ";")
            self.output(func2 + " __get_next();")
            self.deindent()
            self.output("};\n")
        else:
            self.output(lcfunc.ident + "::" + func1 + " {")
            for a, b in args:
                self.output("    this->%s = %s;" % (b, b))
            self.output("    __last_yield = -1;")
            self.output("}\n")
            self.output(func2 + " " + lcfunc.ident + "::__get_next() {")
            self.indent()
            self.output("if(!__last_yield) goto __after_yield_0;")
            self.output("__last_yield = 0;\n")
            self.listcomp_rec(node, node.generators, lcfunc, True)
            self.output("__stop_iteration = true;")
            self.output("return __zero<%s>();" % func2)
            self.deindent()
            self.output("}\n")

    def local_defs(self, func: python.Function):
        pairs = []
        for name, var in func.vars.items():
            if not var.invisible and (
                not hasattr(func, "formals") or name not in func.formals
            ):  # XXX
                pairs.append(
                    (
                        typestr.nodetypestr(self.gx, var, func, mv=self.mv),
                        self.cpp_name(var),
                    )
                )
        self.output(self.indentation.join(self.group_declarations(pairs)))

    # --- nested for loops: loop headers, if statements
    def listcomp_rec(self, node, quals, lcfunc, genexpr):
        if not quals:
            if genexpr:
                self.start("__result = ")
                self.visit(node.elt, lcfunc)
                self.eol()
                self.output("return __result;")
                self.start("__after_yield_0:")
            elif (
                len(node.generators) == 1
                and not ast_utils.is_fastfor(node.generators[0])
                and not self.fastenumerate(node.generators[0])
                and not self.fastzip2(node.generators[0])
                and not node.generators[0].ifs
                and self.one_class(
                    node.generators[0].iter, ("tuple", "list", "str_", "dict", "set")
                )
            ):
                self.start(
                    "__ss_result->units["
                    + self.mv.tempcount[node.generators[0].iter]
                    + "] = "
                )
                self.visit(node.elt, lcfunc)
            else:
                self.start("__ss_result->append(")
                self.visit(node.elt, lcfunc)
                self.append(")")
            self.eol()
            return

        qual = quals[0]

        # iter var
        if isinstance(qual.target, ast.Name):
            var = python.lookup_var(qual.target.id, lcfunc, self.mv)
        else:
            var = python.lookup_var(self.mv.tempcount[qual.target], lcfunc, self.mv)
        iter = self.cpp_name(var)

        if ast_utils.is_fastfor(qual):
            self.do_fastfor(node, qual, quals, iter, lcfunc, genexpr)
        elif self.fastenumerate(qual):
            self.do_fastenumerate(qual, lcfunc, genexpr)
            self.listcompfor_body(node, quals, iter, lcfunc, True, genexpr)
        elif self.fastzip2(qual):
            self.do_fastzip2(qual, lcfunc, genexpr)
            self.listcompfor_body(node, quals, iter, lcfunc, True, genexpr)
        elif self.fastdictiter(qual):
            self.do_fastdictiter(qual, lcfunc, genexpr)
            self.listcompfor_body(node, quals, iter, lcfunc, True, genexpr)
        else:
            if not isinstance(qual.iter, ast.Name):
                itervar = self.mv.tempcount[qual]
                self.start("")
                self.visitm(itervar, " = ", qual.iter, lcfunc)
                self.eol()
            else:
                itervar = self.cpp_name(qual.iter.id)

            pref, tail = self.forin_preftail(qual)

            if len(node.generators) == 1 and not qual.ifs and not genexpr:
                if self.one_class(qual.iter, ("list", "tuple", "str_", "dict", "set")):
                    self.output("__ss_result->resize(len(" + itervar + "));")

            self.start("FOR_IN" + pref + "(" + iter + "," + itervar + "," + tail)
            self.print(self.line + ")")
            self.listcompfor_body(node, quals, iter, lcfunc, False, genexpr)

    def listcompfor_body(self, node, quals, iter, lcfunc, skip, genexpr):
        qual = quals[0]

        if not skip:
            self.indent()
            if ast_utils.is_assign_list_or_tuple(qual.target):
                self.tuple_assign(qual.target, iter, lcfunc)

        # if statements
        if qual.ifs:
            self.start("if (")
            self.indent()
            for cond in qual.ifs:
                self.bool_test(cond, lcfunc)
                if cond != qual.ifs[-1]:
                    self.append(" && ")
            self.append(") {")
            self.print(self.line)

        # recurse
        self.listcomp_rec(node, quals[1:], lcfunc, genexpr)

        # --- nested for loops: loop tails
        if qual.ifs:
            self.deindent()
            self.output("}")
        self.deindent()
        self.output("END_FOR\n")

    def visit_GeneratorExp(self, node, func=None):
        self.visit(self.gx.genexp_to_lc[node], func)

    def visit_ListComp(self, node, func=None):
        lcfunc, _ = self.listcomps[node]
        args = []
        temp = self.line

        for name in lcfunc.misses:
            var = python.lookup_var(name, func, self.mv)
            if var.parent:
                if name == "self" and not func.listcomp:  # XXX parent?
                    args.append("this")
                else:
                    args.append(self.cpp_name(var))

        self.line = temp
        if node in self.gx.genexp_to_lc.values():
            self.append("new ")
        self.append(lcfunc.ident + "(" + ", ".join(args) + ")")

    def visit_Subscript(self, node, func=None):
        if type(node.ctx) in (ast.Load, ast.Store):
            self.visit_Call(infer.inode(self.gx, node.value).fakefunc, func)
        elif type(node.ctx) == ast.Del:
            self.start()
            if isinstance(node.slice, ast.Slice):
                self.visit_Call(infer.inode(self.gx, node.value).fakefunc, func)
            else:
                self.visit_Call(infer.inode(self.gx, node.value).fakefunc, func)
            self.eol()
        else:
            error.error(
                "unknown ctx type for ast.Subscript, " + str(type(node.ctx)),
                self.gx,
                node,
                mv=self.mv,
            )

    def impl_visit_Mod(self, node, func=None):
        # --- non-str % ..
        if [
            t
            for t in self.gx.merged_inh[node.left]
            if t[0].ident not in ("str_", "bytes_")
        ]:
            self.impl_visit_binary(node.left, node.right, "__mod__", "%", func)
            return

        # --- str % non-constant tuple
        if (
            not isinstance(node.right, ast.Tuple)
            and node.right in self.gx.merged_inh
            and [
                 t
                 for t in self.gx.merged_inh[node.right]
                 if t[0].ident in ["tuple", "tuple2"]
                ]
        ):
            self.visitm("__modtuple(", node.left, ", ", node.right, ")", func)
            return

        # --- str % constant/non tuple
        if isinstance(node.right, ast.Tuple):
            nodes = node.right.elts
        else:
            nodes = [node.right]

        # --- visit nodes, boxing scalars
        self.visitm("__mod6(", node.left, ', ', str(len(nodes)), func)
        for n in nodes:
            self.visitm(", ", n, func)
        self.append(")")

    def attr_var_ref(self, node, ident, module=None):  # XXX blegh
        lcp = typestr.lowest_common_parents(
            typestr.polymorphic_t(self.gx, self.mergeinh[node.value])
        )
        if (
            len(lcp) == 1
            and isinstance(lcp[0], python.Class)
            and node.attr in lcp[0].vars
            and node.attr not in lcp[0].funcs
        ):
            name = lcp[0].vars[node.attr]
        else:
            name = ident
        if module and module.builtin:
            return self.namer.nokeywords(name)
        else:
            return self.cpp_name(name)

    def visit_Attribute(self, node, func=None):  # XXX merge with visitGetattr
        if type(node.ctx) == ast.Load:
            cl, module = python.lookup_class_module(
                node.value, infer.inode(self.gx, node).mv, func
            )

            # module.attr
            if module:
                self.append(module.full_path() + "::")

            # class.attr: staticmethod
            elif cl and node.attr in cl.staticmethods:
                ident = cl.ident
                if cl.ident in [
                    "dict",
                    "int_",
                    "defaultdict",
                ]:  # own namespace because of template vars
                    self.append("__" + cl.ident + "__::")
                elif isinstance(node.value, ast.Attribute):
                    submodule = python.lookup_module(
                        node.value.value, infer.inode(self.gx, node).mv
                    )
                    assert submodule
                    self.append(submodule.full_path() + "::" + ident + "::")
                else:
                    self.append(ident + "::")

            # class.attr
            elif cl:  # XXX merge above?
                ident = cl.ident
                if isinstance(node.value, ast.Attribute):
                    submodule = python.lookup_module(
                        node.value.value, infer.inode(self.gx, node).mv
                    )
                    assert submodule
                    self.append(submodule.full_path() + "::" + cl.ident + "::")
                else:
                    self.append(ident + "::")

            # obj.attr
            else:
                checkcls = []  # XXX better to just inherit vars?
                for t in self.mergeinh[node.value]:
                    if isinstance(t[0], python.Class):
                        checkcls.extend(t[0].ancestors(True))
                for cl in checkcls:
                    if (
                        node.attr not in t[0].funcs and node.attr in cl.parent.vars
                    ):  # XXX
                        error.error(
                            "class attribute '"
                            + node.attr
                            + "' accessed without using class name",
                            self.gx,
                            node,
                            warning=True,
                            mv=self.mv,
                        )
                        break

                    if not hasattr(node, "called") and [
                        cl for cl in checkcls if node.attr in cl.funcs
                    ]:
                        error.error(
                            "method passing is not supported",
                            self.gx,
                            node,
                            warning=True,
                            mv=self.mv,
                        )

                else:
                    if not self.mergeinh[node.value] and not node.attr.startswith(
                        "__"
                    ):  # XXX
                        error.error(
                            "expression has no type",
                            self.gx,
                            node,
                            warning=True,
                            mv=self.mv,
                        )
                    elif (
                        not self.mergeinh[node]
                        and not [cl for cl in checkcls if node.attr in cl.funcs]
                        and not node.attr.startswith("__")
                    ):  # XXX
                        error.error(
                            "expression has no type",
                            self.gx,
                            node,
                            warning=True,
                            mv=self.mv,
                        )

                if not isinstance(node.value, ast.Name):
                    self.append("(")
                if isinstance(node.value, ast.Name) and not python.lookup_var(
                    node.value.id, func, self.mv
                ):  # XXX XXX
                    self.append(node.value.id)
                else:
                    self.visit(node.value, func)
                if not isinstance(node.value, (ast.Name)):
                    self.append(")")

                self.append(self.connector(node.value, func))

            ident = node.attr

            # property
            lcp = typestr.lowest_common_parents(
                typestr.polymorphic_t(self.gx, self.mergeinh[node.value])
            )
            if len(lcp) == 1 and node.attr in lcp[0].properties:
                self.append(self.cpp_name(lcp[0].properties[node.attr][0]) + "()")
                return

            # getfast
            if ident == "__getitem__" and self.one_class(
                node.value, ("list", "str_", "tuple")
            ):
                ident = "__getfast__"
            elif (
                ident == "__getitem__" and len(lcp) == 1 and lcp[0].ident == "array"
            ):  # XXX merge into above
                ident = "__getfast__"

            self.append(self.attr_var_ref(node, ident, module))

        elif type(node.ctx) == ast.Del:
            error.error(
                "'del' has no effect without refcounting",
                self.gx,
                node,
                warning=True,
                mv=self.mv,
            )
        elif type(node.ctx) == ast.Store:
            cl, module = python.lookup_class_module(
                node.value, infer.inode(self.gx, node).mv, func
            )

            # module.attr
            if module:
                self.append(module.full_path() + "::")

            # class.attr
            elif cl:
                if isinstance(node.value, ast.Attribute):
                    submodule = python.lookup_module(
                        node.value.value, infer.inode(self.gx, node).mv
                    )
                    assert submodule
                    self.append(submodule.full_path() + "::" + cl.ident + "::")
                else:
                    self.append(cl.ident + "::")

            # obj.attr
            else:
                if isinstance(node.value, ast.Name) and not python.lookup_var(
                    node.value.id, func, self.mv
                ):  # XXX
                    self.append(node.value.id)
                else:
                    self.visit(node.value, func)
                self.append(self.connector(node.value, func))  # XXX '->'

            self.append(self.attr_var_ref(node, node.attr))
        else:
            error.error(
                "unknown ctx type for ast.Attribute, " + str(type(node.ctx)),
                self.gx,
                node,
                mv=self.mv,
            )

    def visit_Name(self, node, func=None, add_cl=True):
        if type(node.ctx) == ast.Del:
            error.error(
                "'del' has no effect without refcounting",
                self.gx,
                node,
                warning=True,
                mv=self.mv,
            )
        elif type(node.ctx) in (ast.Store, ast.Param):
            self.append(self.cpp_name(node.id))
        elif type(node.ctx) in (ast.Load,):
            map = {"True": "True", "False": "False"}
            if node in self.mv.lwrapper:
                self.append(self.mv.lwrapper[node])
            elif node.id == "None":  # py2
                self.append("NULL")
            elif node.id == "self":
                lcp = typestr.lowest_common_parents(
                    typestr.polymorphic_t(self.gx, self.mergeinh[node])
                )
                if (
                    not func
                    or func.listcomp
                    or not isinstance(func.parent, python.Class)
                ) or (
                    func and func.parent and func.isGenerator
                ):  # XXX python.lookup_var?
                    self.append("self")
                elif len(lcp) == 1 and not (
                    lcp[0] is func.parent or lcp[0] in func.parent.ancestors()
                ):  # see test 160
                    self.mv.module.prop_includes.add(lcp[0].module)  # XXX generalize
                    self.append("((" + self.namer.namespace_class(lcp[0]) + " *)this)")
                else:
                    self.append("this")
            elif node.id in map:
                self.append(map[node.id])

            else:  # XXX clean up
                if (
                    not self.mergeinh[node]
                    and infer.inode(self.gx, node).parent
                    not in self.gx.inheritance_relations
                ):
                    error.error(
                        "variable '" + node.id + "' has no type",
                        self.gx,
                        node,
                        warning=True,
                        mv=self.mv,
                    )
                    self.append(node.id)
                elif typestr.singletype(self.gx, node, python.Module):
                    self.append(
                        "__"
                        + typestr.singletype(self.gx, node, python.Module).ident
                        + "__"
                    )
                else:
                    if (python.def_class(self.gx, "class_"), 0) in self.mergeinh[
                        node
                    ] or (
                        add_cl
                        and [
                            t
                            for t in self.mergeinh[node]
                            if isinstance(t[0], python.StaticClass)
                        ]
                    ):
                        cl = python.lookup_class(node, self.mv)
                        if cl:
                            self.append(self.namer.namespace_class(cl, add_cl="cl_"))
                        else:
                            self.append(self.cpp_name(node.id))
                    else:
                        if (
                            isinstance(func, python.Class)
                            and node.id in func.parent.vars
                        ):  # XXX
                            self.append(func.ident + "::")
                        var = python.smart_lookup_var(node.id, func, self.mv)
                        if var:
                            if var.is_global:
                                self.append(self.module.full_path() + "::")
                            self.append(self.cpp_name(var.var))
                        else:
                            self.append(node.id)  # XXX
        else:
            error.error(
                "unknown ctx type for Name, " + str(type(node.ctx)),
                self.gx,
                node,
                mv=self.mv,
            )

    def expand_special_chars(self, value):
        if isinstance(value, str):
            value = value.encode("utf-8")  # restriction

        value = [chr(c) for c in value]
        replace = dict(["\\\\", "\nn", "\tt", "\rr", "\ff", "\bb", "\vv", '""'])

        for i in range(len(value)):
            if value[i] in replace:
                value[i] = "\\" + replace[value[i]]
            elif value[i] not in string.printable:
                octval = oct(ord(value[i]))
                if octval.startswith("0o"):  # py3
                    octval = octval[2:]
                value[i] = "\\" + octval.zfill(4)[1:]

        return "".join(value)

    def visit_Constant(self, node, func=None):
        value = node.value

        if isinstance(value, bool):
            self.append(str(value))

        elif value is None:
            self.append("NULL")

        elif value.__class__.__name__ in ("int", "long"):  # isinstance(value, int):
            self.append("__ss_int(")
            self.append(str(value))
            if self.gx.int64 or self.gx.int128:
                self.append("LL")
            self.append(")")

        elif isinstance(value, float):
            self.append("__ss_float(")
            if str(value) in ["inf", "1.#INF", "Infinity"]:
                self.append("INFINITY")
            elif str(value) in ["-inf", "-1.#INF", "-Infinity"]:
                self.append("-INFINITY")
            else:
                self.append(str(value))
            self.append(")")

        elif isinstance(value, complex):
            self.append("mcomplex(%s, %s)" % (value.real, value.imag))

        elif isinstance(value, str):
            if not self.filling_consts:
                self.append(self.get_constant(node))
            else:
                self.append('new str("%s"' % self.expand_special_chars(value))
                if "\0" in value:
                    self.append(", %d" % len(value))
                self.append(")")

        elif isinstance(value, bytes):  # TODO merge with str above
            self.append('new bytes("%s"' % self.expand_special_chars(value))
            if b"\0" in value:
                self.append(", %d" % len(value))
            self.append(")")

        else:
            assert False


def generate_code(gx):
    for module in gx.modules.values():
        if not module.builtin:
            gv = GenerateVisitor(gx, module)
            gv.visit(module.ast)
            gv.out.close()
            gv.header_file()
            gv.out.close()
            gv.insert_consts(declare=False)
            gv.insert_consts(declare=True)
            gv.insert_extras(".hpp")
            gv.insert_extras(".cpp")
    makefile.generate_makefile(gx)<|MERGE_RESOLUTION|>--- conflicted
+++ resolved
@@ -100,11 +100,7 @@
         self.output_base = module.filename.with_suffix("")
         self.out = self.get_output_file(ext=".cpp")
         self.indentation = ""
-<<<<<<< HEAD
         self.consts: dict[ast.Constant, str] = {}
-=======
-        self.consts: dict['ast.Constant', str] = {}
->>>>>>> 71ba0362
         self.mergeinh = self.gx.merged_inh
         self.module = module
         self.mv = module.mv
