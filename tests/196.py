--- conflicted
+++ resolved
@@ -1,8 +1,4 @@
-<<<<<<< HEAD
-# exception hierarchy problem 1
-=======
 # template not removed after iteration
->>>>>>> c4c59644
 class BadError(Exception):
     pass
 
@@ -10,11 +6,7 @@
     BadError()
     BadError("AOE")
 
-<<<<<<< HEAD
-# exception hierarchy problem 2
-=======
 # crash in assign_needs_cast XXX try self.method() instead of self.msg!
->>>>>>> c4c59644
 class MyBaseException:
     def __init__(self, msg=None):
         self.msg = msg
@@ -25,9 +17,6 @@
 
 if __name__=='__main__':
     MyStandardError()
-<<<<<<< HEAD
-    MyBadError()
-=======
     MyBadError()
 
 # default hash method
@@ -35,5 +24,4 @@
     pass
 
 w = waf()
-print hash(w) - hash(w)
->>>>>>> c4c59644
+print hash(w) - hash(w)